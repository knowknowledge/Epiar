--- conflicted
+++ resolved
@@ -189,39 +189,21 @@
 	HUD.newStatus("Credits:",130,1, "string.format('$%d',PLAYER:GetCredits())")
 
 	-- Weapon and Armor Status Bars
-<<<<<<< HEAD
 	HUD.newStatus("HULL:",100,0, "PLAYER:GetHull()")
-=======
-	myhull = HUD.newStatus("HULL:",100,0)
-	myshield = HUD.newStatus("Shield:",100,0)
->>>>>>> 5eef51ba
+	HUD.newStatus("Shield:",100,0, "PLAYER:GetShield()")
 	myweapons = {}
 	local weaponsAndAmmo = PLAYER:GetWeapons()
 	for weapon,ammo in pairs(weaponsAndAmmo) do
 		HUD.newStatus(weapon..":",130,0, string.format("playerAmmo('')",weapon))
 	end
 
-	-- DEBUG Bars
+	-- Target Bars
 	HUD.newStatus("Target (N):",130,1, "HudTargetName()")
 	HUD.newStatus("Target (H):",130,1, "HudTargetHull()")
-end
-
-<<<<<<< HEAD
+	HUD.newStatus("Target (S):",130,1, "HudTargetShield()")
+end
+
 function playerAmmo(weaopnName)
-=======
-function updateHUD()
-	myhull:setStatus(PLAYER:GetHull())
-	myshield:setStatus(PLAYER:GetShield())
-	if PLAYER:GetHull() == 0 then return end
-	-- Update Positions
-	local x,y = PLAYER:GetPosition()
-	local qx,qy = coordinateToQuadrant(x,y)
-	pos:setStatus(string.format("( %d , %d )",x,y))
-	quad:setStatus(string.format("( %d , %d )",qx,qy))
-	creditBar:setStatus(string.format("$%d", PLAYER:GetCredits()))
-
-	-- Update Weapons and Armor
->>>>>>> 5eef51ba
 	local weaponsAndAmmo = PLAYER:GetWeapons()
 	if weaponsAndAmmo[weaopnName] ~= nil then
 		return string.format('%d',weaponsAndAmmo[weaopnName])
@@ -261,7 +243,18 @@
 			return targettedSprite:GetHull()
 		end
 	end
-	return ""
+	return 0
+end
+
+function HudTargetShield()
+	local targettedSprite = Epiar.getSprite( HUD.getTarget() ) -- acquire target
+	if targettedSprite ~= nil then
+		local spritetype = targettedSprite:GetType()
+		if (spritetype == 0x08) or (spritetype == 0x10) then -- Ship or Player
+			return targettedSprite:GetShield()
+		end
+	end
+	return 0
 end
 
 function loadingWindow()
