--- conflicted
+++ resolved
@@ -404,7 +404,7 @@
 --- Buys a ship
 function buyShip(model)
 	if model==nil then
-		local viewerLabel = UI.search("/Window/Tabs'Store'/'Ship Yard'/Frame[1]/Label[0]/")
+		local viewerLabel = UI.search("/Window/Tabs'Store'/'ShipYard'/Frame[1]/Label[0]/")
 		if viewerLabel ~= nil then
 			model = viewerLabel:GetText()
 			print('Buying ',model)
@@ -699,26 +699,21 @@
 	end
 
 	-- Shipyard
-<<<<<<< HEAD
-	local shipyard = UI.newTab("Ship Yard")
+	local shipyard = UI.newTab("ShipYard")
 	local shipList = UI.newFrame( 10, 10, 160, 360 )
 	shipyard:add( shipList )
 	local yoff = 10
-=======
-	shipyard = UI.newTab("Shipyard")
-	local yoff = 5
->>>>>>> ee0fed03
 	local models = planet:GetModels()
 	for i,name in ipairs(models) do
 		shipList:add(UI.newPicture( 15, yoff, boxsize, boxsize, name, 0, 0, 0, 1))
 		yoff = yoff+boxsize
-		shipList:add( UI.newButton( 15, yoff, boxsize, 20, name, string.format("storeView(%q, 'ship', %q)", "/Window/Tabs'Store'/'Ship Yard'/", name)))
+		shipList:add( UI.newButton( 15, yoff, boxsize, 20, name, string.format("storeView(%q, 'ship', %q)", "/Window/Tabs'Store'/'ShipYard'/", name)))
 		yoff = yoff+30
 	end
 	shipyard:add( UI.newButton( width-150,340,100,30,"Buy","buyShip()" ))
 	storeframe:add(shipyard)
 
-	storeView( "/Window/Tabs'Store'/'Ship Yard'/" , 'ship',models[1])
+	storeView( "/Window/Tabs'Store'/'ShipYard'/" , 'ship',models[1])
 
 	-- Outfitting
 	outfitting = UI.newTab("Outfitting")
