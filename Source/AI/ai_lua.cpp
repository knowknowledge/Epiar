/*
 * Filename      : ai_lua.cpp
 * Author(s)     : Matt Zweig (thezweig@gmail.com)
 * Date Created  : Thursday, October 29, 2009
<<<<<<< HEAD
 * Last Modified : Friday, November 14, 2009
=======
 * Last Modified : Monday, November 16 2009
>>>>>>> e850ad75
 * Purpose       : Lua Bridge for AI objects
 * Notes         :
 */

#include "Utilities/lua.h"

#include "AI/ai_lua.h"

void AI_Lua::RegisterAI(lua_State *luaVM){
	// These are the Ship Functions we're supporting in Lua
	static const luaL_Reg shipFunctions[] = {
		// Creation
		{"new", &AI_Lua::newShip},
		// Actions
		{"Accelerate", &AI_Lua::ShipAccelerate},
		{"Rotate", &AI_Lua::ShipRotate},
		{"SetRadarColor", &AI_Lua::ShipRadarColor},
		// Current State
		{"GetAngle", &AI_Lua::ShipGetAngle},
		{"GetPosition", &AI_Lua::ShipGetPosition},
		{"GetMomentumAngle", &AI_Lua::ShipGetMomentumAngle},
		{"GetMomentumSpeed", &AI_Lua::ShipGetMomentumSpeed},
		{"directionTowards", &AI_Lua::ShipGetDirectionTowards},
		// General State
		{"GetModelName", &AI_Lua::ShipGetModelName},
		{"GetHull", &AI_Lua::ShipGetHull},
		{NULL, NULL}
	};
	luaL_newmetatable(luaVM, EPIAR_SHIP);
	luaL_openlib(luaVM, EPIAR_SHIP, shipFunctions,0);  
}

AI **AI_Lua::pushShip(lua_State *luaVM){
	AI **s = (AI **)lua_newuserdata(luaVM, sizeof(AI*));
    *s = new AI();
    luaL_getmetatable(luaVM, EPIAR_SHIP);
    lua_setmetatable(luaVM, -2);
    return s;
}

AI **AI_Lua::checkShip(lua_State *luaVM, int index){
  AI **ai;
  luaL_checktype(luaVM, index, LUA_TUSERDATA);
  ai = (AI**)luaL_checkudata(luaVM, index, EPIAR_SHIP);
  if (ai == NULL) luaL_typerror(luaVM, index, EPIAR_SHIP);
  return ai;
}

int AI_Lua::newShip(lua_State *luaVM){
	int n = lua_gettop(luaVM);  // Number of arguments
	if (n != 5)
		return luaL_error(luaVM, "Got %d arguments expected 5 (class, x, y, model, script)", n);

	double x = luaL_checknumber (luaVM, 2);
	double y = luaL_checknumber (luaVM, 3);
	string modelname = luaL_checkstring (luaVM, 4);
	string scriptname = luaL_checkstring (luaVM, 5);

	Log::Message("Creating new Ship (%f,%f) (%s) (%s)",x,y,modelname.c_str(),scriptname.c_str());

	// Allocate memory for a pointer to object
	AI **s = pushShip(luaVM);
	(*s)->SetWorldPosition( Coordinate(x, y) );
	(*s)->SetModel( Models::Instance()->GetModel(modelname) );
	(*s)->SetScript( scriptname );

	// Add this ship to the SpriteManager
	Lua::GetSpriteList()->Add((Sprite*)(*s));

	return 1;
}

// Ship Functions

int AI_Lua::ShipAccelerate(lua_State* L){
	int n = lua_gettop(L);  // Number of arguments

	if (n == 1) {
		AI** ai= checkShip(L,1);
        (*ai)->Accelerate();
	}
	else
		luaL_error(L, "Got %d arguments expected 2 (self, direction)", n); 

	return 0;
}

int AI_Lua::ShipRotate(lua_State* L){
	int n = lua_gettop(L);  // Number of arguments

	if (n == 2) {
		AI** ai = checkShip(L,1);
		Direction dir = LUA_NUMBER_TO_DIRECTION(luaL_checknumber(L, 2));
        (*ai)->Rotate(dir);
	}
	else
		luaL_error(L, "Got %d arguments expected 2 (self, direction)", n); 

	return 0;
}

int AI_Lua::ShipRadarColor(lua_State* L){
	int n = lua_gettop(L);  // Number of arguments
	if (n == 4) {
<<<<<<< HEAD
		AI** ptrAI= (AI**)lua_touserdata(L,1);
		int red = (int) luaL_checknumber (L, 2);
		int green = (int) luaL_checknumber (L, 3);
		int blue = (int) luaL_checknumber (L, 4);
		(*ptrAI)->SetRadarColor(Color::Get(red,green,blue));
=======
		AI** ai = checkShip(L,1);
		int red = (int) luaL_checknumber (L, 2);
		int green = (int) luaL_checknumber (L, 3);
		int blue = (int) luaL_checknumber (L, 4);
		(*ai)->SetRadarColor(Color::Get(red,green,blue));
>>>>>>> e850ad75
	} else {
		luaL_error(L, "Got %d arguments expected 4 (self, red, green, blue)", n); 
	}
	return 0;
}

int AI_Lua::ShipGetAngle(lua_State* L){
	int n = lua_gettop(L);  // Number of arguments

	if (n == 1) {
		AI** ai = checkShip(L,1);
		lua_pushnumber(L, (double) (*ai)->GetAngle() );
	}
	else {
		luaL_error(L, "Got %d arguments expected 1 (self)", n); 
	}
	return 1;
}

int AI_Lua::ShipGetPosition(lua_State* L){
	int n = lua_gettop(L);  // Number of arguments

	if (n == 1) {
		AI** ai = checkShip(L,1);
		lua_pushnumber(L, (double) (*ai)->GetWorldPosition().GetX() );
		lua_pushnumber(L, (double) (*ai)->GetWorldPosition().GetY() );
	}
	else {
		luaL_error(L, "Got %d arguments expected 1 (self)", n); 
	}
	return 2;
}

int AI_Lua::ShipGetMomentumAngle(lua_State* L){
	int n = lua_gettop(L);  // Number of arguments

	if (n == 1) {
		AI** ai= checkShip(L,1);
		lua_pushnumber(L, (double) (*ai)->GetMomentum().GetAngle() );
	}
	else {
		luaL_error(L, "Got %d arguments expected 1 (self)", n); 
	}
	return 1;
}

int AI_Lua::ShipGetMomentumSpeed(lua_State* L){
	int n = lua_gettop(L);  // Number of arguments

	if (n == 1) {
		AI** ai = checkShip(L,1);
		lua_pushnumber(L, (double) (*ai)->GetMomentum().GetMagnitude() );
	}
	else {
		luaL_error(L, "Got %d arguments expected 1 (self)", n); 
	}
	return 1;
}

int AI_Lua::ShipGetDirectionTowards(lua_State* L){
	int n = lua_gettop(L);  // Number of arguments
<<<<<<< HEAD
	AI** ptrAI;
	AI* realAI;

	if (n == 2) { // Angle
		ptrAI = (AI**)lua_touserdata(L,1);
		realAI = *ptrAI;
		float angle = static_cast<float> (LUA_NUMBER_TO_DIRECTION(luaL_checknumber(L, 2)));
		lua_pushnumber(L, (double) realAI->directionTowards(angle) );
	}
	else if(n==3){ // Coordinate
		ptrAI = (AI**)lua_touserdata(L,1);
		realAI = *ptrAI;
=======
	if (n == 2) { // Angle
		AI** ai = checkShip(L,1);
		float angle = static_cast<float> (LUA_NUMBER_TO_DIRECTION(luaL_checknumber(L, 2)));
		lua_pushnumber(L, (double) (*ai)->directionTowards(angle) );
	}
	else if(n==3){ // Coordinate
		AI** ai = checkShip(L,1);
>>>>>>> e850ad75
		double x = LUA_NUMBER_TO_DIRECTION(luaL_checknumber(L, 2));
		double y = LUA_NUMBER_TO_DIRECTION(luaL_checknumber(L, 3));
		lua_pushnumber(L, (double) (*ai)->directionTowards(Coordinate(x,y)) );
	} else {
		luaL_error(L, "Got %d arguments expected 1 (self)", n); 
	}
	return 1;
}

int AI_Lua::ShipGetModelName(lua_State* L){
	int n = lua_gettop(L);  // Number of arguments
	if (n == 1) {
<<<<<<< HEAD
		AI** ai = (AI**)lua_touserdata(L,1);
=======
		AI** ai = checkShip(L,1);
>>>>>>> e850ad75
		lua_pushfstring(L, ((*ai)->GetModelName()).c_str() );
	} else {
		luaL_error(L, "Got %d arguments expected 1 (self)", n);
	}
	return 1;
}

int AI_Lua::ShipGetHull(lua_State* L){
	int n = lua_gettop(L);  // Number of arguments
	if (n == 1) {
<<<<<<< HEAD
		AI** ai = (AI**)lua_touserdata(L,1);
=======
		AI** ai = checkShip(L,1);
>>>>>>> e850ad75
		lua_pushnumber(L, (int) (*ai)->getHullIntegrityPct() );
	} else {
		luaL_error(L, "Got %d arguments expected 1 (self)", n);
	}
	return 1;
}<|MERGE_RESOLUTION|>--- conflicted
+++ resolved
@@ -2,11 +2,7 @@
  * Filename      : ai_lua.cpp
  * Author(s)     : Matt Zweig (thezweig@gmail.com)
  * Date Created  : Thursday, October 29, 2009
-<<<<<<< HEAD
- * Last Modified : Friday, November 14, 2009
-=======
  * Last Modified : Monday, November 16 2009
->>>>>>> e850ad75
  * Purpose       : Lua Bridge for AI objects
  * Notes         :
  */
@@ -111,19 +107,11 @@
 int AI_Lua::ShipRadarColor(lua_State* L){
 	int n = lua_gettop(L);  // Number of arguments
 	if (n == 4) {
-<<<<<<< HEAD
-		AI** ptrAI= (AI**)lua_touserdata(L,1);
-		int red = (int) luaL_checknumber (L, 2);
-		int green = (int) luaL_checknumber (L, 3);
-		int blue = (int) luaL_checknumber (L, 4);
-		(*ptrAI)->SetRadarColor(Color::Get(red,green,blue));
-=======
 		AI** ai = checkShip(L,1);
 		int red = (int) luaL_checknumber (L, 2);
 		int green = (int) luaL_checknumber (L, 3);
 		int blue = (int) luaL_checknumber (L, 4);
 		(*ai)->SetRadarColor(Color::Get(red,green,blue));
->>>>>>> e850ad75
 	} else {
 		luaL_error(L, "Got %d arguments expected 4 (self, red, green, blue)", n); 
 	}
@@ -185,20 +173,6 @@
 
 int AI_Lua::ShipGetDirectionTowards(lua_State* L){
 	int n = lua_gettop(L);  // Number of arguments
-<<<<<<< HEAD
-	AI** ptrAI;
-	AI* realAI;
-
-	if (n == 2) { // Angle
-		ptrAI = (AI**)lua_touserdata(L,1);
-		realAI = *ptrAI;
-		float angle = static_cast<float> (LUA_NUMBER_TO_DIRECTION(luaL_checknumber(L, 2)));
-		lua_pushnumber(L, (double) realAI->directionTowards(angle) );
-	}
-	else if(n==3){ // Coordinate
-		ptrAI = (AI**)lua_touserdata(L,1);
-		realAI = *ptrAI;
-=======
 	if (n == 2) { // Angle
 		AI** ai = checkShip(L,1);
 		float angle = static_cast<float> (LUA_NUMBER_TO_DIRECTION(luaL_checknumber(L, 2)));
@@ -206,7 +180,6 @@
 	}
 	else if(n==3){ // Coordinate
 		AI** ai = checkShip(L,1);
->>>>>>> e850ad75
 		double x = LUA_NUMBER_TO_DIRECTION(luaL_checknumber(L, 2));
 		double y = LUA_NUMBER_TO_DIRECTION(luaL_checknumber(L, 3));
 		lua_pushnumber(L, (double) (*ai)->directionTowards(Coordinate(x,y)) );
@@ -219,11 +192,7 @@
 int AI_Lua::ShipGetModelName(lua_State* L){
 	int n = lua_gettop(L);  // Number of arguments
 	if (n == 1) {
-<<<<<<< HEAD
-		AI** ai = (AI**)lua_touserdata(L,1);
-=======
-		AI** ai = checkShip(L,1);
->>>>>>> e850ad75
+		AI** ai = checkShip(L,1);
 		lua_pushfstring(L, ((*ai)->GetModelName()).c_str() );
 	} else {
 		luaL_error(L, "Got %d arguments expected 1 (self)", n);
@@ -234,11 +203,7 @@
 int AI_Lua::ShipGetHull(lua_State* L){
 	int n = lua_gettop(L);  // Number of arguments
 	if (n == 1) {
-<<<<<<< HEAD
-		AI** ai = (AI**)lua_touserdata(L,1);
-=======
-		AI** ai = checkShip(L,1);
->>>>>>> e850ad75
+		AI** ai = checkShip(L,1);
 		lua_pushnumber(L, (int) (*ai)->getHullIntegrityPct() );
 	} else {
 		luaL_error(L, "Got %d arguments expected 1 (self)", n);
