/*
 * Filename      : ai_lua.h
 * Author(s)     : Matt Zweig (thezweig@gmail.com)
 * Date Created  : Thursday, October 29, 2009
<<<<<<< HEAD
 * Last Modified : Friday, November 14, 2009
=======
 * Last Modified : Monday, November 16 2009
>>>>>>> e850ad75
 * Purpose       : Lua Bridge for AI objects
 * Notes         :
 */

 
#ifndef __H_AI_LUA_
#define __H_AI_LUA_

#include "AI/ai.h"
#include "Utilities/lua.h"

#define EPIAR_SHIP "EpiarLua.Ship"

class AI_Lua{
	public:
		// Functions to communicate with Lua
		static void RegisterAI(lua_State *luaVM);
        static AI **pushShip(lua_State *luaVM);
        static AI **checkShip(lua_State *luaVM, int index);
		static int newShip(lua_State *luaVM);

		// Actions
		static int ShipAccelerate(lua_State* luaVM);
		static int ShipRotate(lua_State* luaVM);
		static int ShipRadarColor(lua_State* luaVM);

		// Current Ship State
		static int ShipGetAngle(lua_State* luaVM);
		static int ShipGetPosition(lua_State* luaVM);
		static int ShipGetMomentumAngle(lua_State* luaVM);
		static int ShipGetMomentumSpeed(lua_State* luaVM);
		static int ShipGetDirectionTowards(lua_State* luaVM); // Accepts either Angles or Coordinates

		// Ship Properties
		static int ShipGetModelName(lua_State* luaVM);
		static int ShipGetHull(lua_State* luaVM);
	private:
};


#endif /* __H_AI_LUA_ */<|MERGE_RESOLUTION|>--- conflicted
+++ resolved
@@ -2,11 +2,7 @@
  * Filename      : ai_lua.h
  * Author(s)     : Matt Zweig (thezweig@gmail.com)
  * Date Created  : Thursday, October 29, 2009
-<<<<<<< HEAD
- * Last Modified : Friday, November 14, 2009
-=======
  * Last Modified : Monday, November 16 2009
->>>>>>> e850ad75
  * Purpose       : Lua Bridge for AI objects
  * Notes         :
  */
