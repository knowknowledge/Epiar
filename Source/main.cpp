/**\file		main.cpp
 * \author		Chris Thielen (chris@epiar.net)
 * \author		and others.
 * \date		Created:	Sunday, June 4, 2006
 * \brief		Main entry point of Epiar codebase
 * \details
 *	This file performs two functions:
 *		- Runs the Epiar simulation.
 *		- Parse command line arguments.
 */

#include "includes.h"
#include "common.h"
#include "Audio/audio.h"
#include "Tests/graphics.h"
#include "Engine/simulation.h"
#include "Graphics/font.h"
#include "Graphics/video.h"
#include "UI/ui.h"
#include "Utilities/argparser.h"
#include "Utilities/filesystem.h"
#include "Utilities/log.h"
#include "Utilities/lua.h"
#include "Utilities/xml.h"
#include "Utilities/timer.h"

#ifdef EPIAR_COMPILE_TESTS
#include "Tests/tests.h"
#endif // EPIAR_COMPILE_TESTS

// main configuration file, used through the tree (extern in common.h)
XMLFile *optionsfile = NULL;
XMLFile *skinfile = NULL;
// main font used throughout the game
Font *SansSerif = NULL, *BitType = NULL, *Serif = NULL, *Mono = NULL;
ArgParser *argparser;

void Main_OS                ( int argc, char **argv ); ///< Run OS Specific setup code
void Main_Load_Settings     (); ///< Load the settings files
void Main_Init_Singletons   (); ///< Initialize global Singletons
void Main_Parse_Args        ( int argc, char **argv ); ///< Parse Command Line Arguments
void Main_Log_Environment   ( void ); ///< Record Environment variables
void Main_Menu              ( void ); ///< Run the Main Menu
void Main_Close_Singletons  ( void ); ///< Close global Singletons

/**Main
 * \return 0 always
 * \details
 * This function does the following:
 *  - Load options
 *  - Load fonts
 *  - Runs the Simulation routine
 *  - Calls any cleanup code
 */
int main( int argc, char **argv ) {
	// Basic Setup
	Main_OS( argc, argv );
	Main_Load_Settings();

	// Respond to Command Line Arguments
	Main_Parse_Args( argc, argv );
	Main_Log_Environment();

	// THE GAME
	Main_Init_Singletons();
	Main_Menu();

	// Close everything and Quit
	Main_Close_Singletons();
	return( 0 );
}

/** \details
 *  The OS Specific code here sets up OS specific environment variables and
 *  paths that are vital for normal operation.
 * 	
 *  Since nothing has is loaded or initialized before this code, do not use any
 *  code that is epiar specific (OPTIONS, Log, Lua, etc).
 *
 *  \param[in] argc standard c argc
 *  \param[in] argv standard c argv
 */
void Main_OS( int argc, char **argv ) {

#ifdef __APPLE__
	string path = argv[0];
	if( path.find("MacOS/Epiar") ){ // If this is being run from inside a Bundle
		// Chdir to the Bundle Contents
		string ContentsPath = path.substr(0, path.find("MacOS/Epiar") );
		chdir(ContentsPath.c_str());
	}
#endif

#ifdef _WIN32
	// This attaches a console to the parent process if it has a console
	if(AttachConsole(ATTACH_PARENT_PROCESS)){
		freopen("CONOUT$","wb",stdout);  // reopen stout handle as console window output
		freopen("CONOUT$","wb",stderr); // reopen stderr handle as console window output
	}
	#if defined(_MSC_VER) && defined(DEBUG)
		int tmpFlag = _CrtSetDbgFlag( _CRTDBG_REPORT_FLAG );
		// Turn on leak-checking bit
		tmpFlag |= _CRTDBG_LEAK_CHECK_DF;
		// Set flag to the new value
		_CrtSetDbgFlag( tmpFlag );
	#endif//_MSC_VER
#endif //_WIN32

}

/** \brief Load the options files
 *  \details This will load the options.xml and skin.xml files.
 *           The options.xml file defines miscellaneous flags and numerical settings.
 *           The skin.xml file defines the non-png aspects of the User Interface.
 *  \todo If these files do not exist, reasonable defaults should be loaded instead.
 */
void Main_Load_Settings() {
	optionsfile = new XMLFile();
	if( !optionsfile->Open("Resources/Definitions/options.xml") )
	{
		// Create the default Options file
		optionsfile->New("Resources/Definitions/options.xml", "options");

		// Logging
		SETOPTION( "options/log/xml", 0 );
		SETOPTION( "options/log/out", 1 );
		SETOPTION( "options/log/alert", 0 );
		SETOPTION( "options/log/ui", 0 );
		SETOPTION( "options/log/sprites", 0 );

		// Video
		SETOPTION( "options/video/w", 1024 );
		SETOPTION( "options/video/h", 768 );
		SETOPTION( "options/video/bpp", 32 );
		SETOPTION( "options/video/fullscreen", 0 );
		SETOPTION( "options/video/fps", 60 );

		// Sound
		SETOPTION( "options/sound/musicvolume", 0.5f );
		SETOPTION( "options/sound/soundvolume", 0.5f );
		SETOPTION( "options/sound/background", 1 );
		SETOPTION( "options/sound/weapons", 1 );
		SETOPTION( "options/sound/engines", 1 );
		SETOPTION( "options/sound/explosions", 1 );
		SETOPTION( "options/sound/buttons", 1 );

		// Simultaion
		SETOPTION( "options/simulation/starfield-density", 750 );
		SETOPTION( "options/simulation/automatic-load", 0 );
		SETOPTION( "options/simulation/random-universe", 0 );
		SETOPTION( "options/simulation/random-seed", 0 );

		// Timing
		SETOPTION( "options/timing/mouse-fade", 500 );
		SETOPTION( "options/timing/target-zoom", 500 );
		SETOPTION( "options/timing/alert-drop", 3500 );
		SETOPTION( "options/timing/alert-fade", 2500 );

		// Development
		SETOPTION( "options/development/ships-worldmap", 0 );
		SETOPTION( "options/development/debug-ai", 0 );
		SETOPTION( "options/development/debug-ui", 0 );

		optionsfile->Save();
	}

	skinfile = new XMLFile();
	if( !skinfile->Open("Resources/Skin/skin.xml") )
	{
		// Create the default Skin file
		skinfile->New("Resources/Skin/skin.xml", "Skin");

		// UI - Default
		skinfile->Set( "Skin/UI/Default/Font", "Resources/Fonts/FreeSans.ttf");
		skinfile->Set( "Skin/UI/Default/Color", "0xFFFFFF");
		skinfile->Set( "Skin/UI/Default/Size", 12);

		// UI - Textbox
		skinfile->Set( "Skin/UI/Textbox/Font", "Resources/Fonts/FreeMono.ttf");
		skinfile->Set( "Skin/UI/Textbox/Color/Foreground", "0xCCCCCC");
		skinfile->Set( "Skin/UI/Textbox/Color/Background", "0x666666");
		skinfile->Set( "Skin/UI/Textbox/Color/Edge", "0x262626");

		// UI - Tab
		skinfile->Set( "Skin/UI/Tab/Color/Active", "0x393939");
		skinfile->Set( "Skin/UI/Tab/Color/Inactive", "0x262626");

		// HUD - Alert
		skinfile->Set( "Skin/HUD/Alert/Font", "Resources/Fonts/FreeSans.ttf");
		skinfile->Set( "Skin/HUD/Alert/Color", "0xFFFFFF");
		skinfile->Set( "Skin/HUD/Alert/Size", 12);

		skinfile->Save();
	}
}

/** \details
 *  This will initialize the singletons for this Epiar instance:
 *   - OPTIONS (optionsfile)
 *   - SKIN (skinfile)
 *   - Audio
 *   - Fonts
 *   - Timer
 *   - Video
 *   - ArgParser
 *
 *  Singletons should be kept to a minimum whenever possible.
 *
 *  \param[in] argc standard c argc
 *  \param[in] argv standard c argv
 *
 *  \TODO Remove Fonts with a style.
 *  \TODO Add Logger
 *
 *  \warn This may exit early on Errors
 */
void Main_Init_Singletons() {
	Audio::Instance().Initialize();
	Audio::Instance().SetMusicVol ( OPTION(float,"options/sound/musicvolume") );
	Audio::Instance().SetSoundVol ( OPTION(float,"options/sound/soundvolume") );

	SansSerif       = new Font( "Resources/Fonts/FreeSans.ttf" );
	BitType         = new Font( "Resources/Fonts/visitor2.ttf" );
	Serif           = new Font( "Resources/Fonts/FreeSerif.ttf" );
	Mono            = new Font( "Resources/Fonts/FreeMono.ttf" );

	Timer::Initialize();
	Video::Initialize();
	UI::Initialize();

	srand ( time(NULL) );
}

/** \details
 *  This cleanup is done for completeness, but the normal runtime should do all
 *  of this automatically.
 *  \warn Do not run any non-trivial code after calling this.
 */
void Main_Close_Singletons( void ) {
	Video::Shutdown();
	Audio::Instance().Shutdown();

	// free the main font files
	delete SansSerif;
	delete BitType;
	delete Serif;
	delete Mono;

	// free the configuration file data
	delete optionsfile;
	delete skinfile;

	Log::Instance().Close();
}

/** \details
 *  This processes all of the command line arguments using the ArgParser. As a
 *  general rule there are two kinds of Arguments:
 *   - Help Arguments that print the version, usage, etc.
 *   - OPTION Arguments that override a normal OPTION value.
 *   - Test Arguments that run Epiar Unit tests and then exit.
 *  
 *  \warn This may exit early.
 */
void Main_Parse_Args( int argc, char **argv ) {
	// Parse command line options first.
	argparser = new ArgParser(argc, argv);

	argparser->SetOpt(SHORTOPT, "h",             "Display help screen");
	argparser->SetOpt(LONGOPT, "help",           "Display help screen");
	argparser->SetOpt(SHORTOPT, "v",             "Display program version");
	argparser->SetOpt(LONGOPT, "version",        "Display program version");
	argparser->SetOpt(LONGOPT, "no-audio",       "Disables audio");
	argparser->SetOpt(LONGOPT, "nolog-xml",      "(Default) Disable logging messages to xml files.");
	argparser->SetOpt(LONGOPT, "log-xml",        "Log messages to xml files.");
	argparser->SetOpt(LONGOPT, "log-out",        "(Default) Log messages to console.");
	argparser->SetOpt(LONGOPT, "nolog-out",      "Disable logging messages to console.");
	argparser->SetOpt(LONGOPT, "ships-worldmap", "Displays ships on the world map.");
	argparser->SetOpt(VALUEOPT, "log-lvl",       "Logging level.(None,Fatal,Critical,Error,"
	                                             "\n\t\t\t\tWarn,Alert,Notice,Info,Verbose[1-3],Debug[1-4])");
	argparser->SetOpt(VALUEOPT, "log-fun",       "Filter log messages by function name.");
	argparser->SetOpt(VALUEOPT, "log-msg",       "Filter log messages by string content.");
	argparser->SetOpt(LONGOPT,  "ui-demo",       "Runs the UI demo.");

#ifdef EPIAR_COMPILE_TESTS
	argparser->SetOpt(VALUEOPT, "run-test",      "Run specified test");
#endif // EPIAR_COMPILE_TESTS

	// These are immediate options (I.E. they stop the argument processing immediately)
	if ( argparser->HaveShort("h") || argparser->HaveLong("help") ){
		argparser->PrintUsage();
		exit( 0 );
	}

	if ( argparser->HaveShort("v") || argparser->HaveLong("version") ){
		printf("\nEpiar version %s\n", EPIAR_VERSION_FULL );
		exit( 0 );
	}

#ifdef EPIAR_COMPILE_TESTS
	string testname = argparser->HaveValue("run-test");
	if ( !(testname.empty()) ) {
		Test testInst(testname);
		exit( testInst.RunTest( argc, argv ) );
	}
#endif // EPIAR_COMPILE_TESTS

	// Override OPTION values.

	// Following are cumulative options (I.E. you can have multiple of them)
	if ( argparser->HaveOpt("no-audio") ) {
			cout<<"turning off sound"<<endl;
			SETOPTION("options/sound/background",0);
			SETOPTION("options/sound/weapons",0);
			SETOPTION("options/sound/engines",0);
			SETOPTION("options/sound/explosions",0);
			SETOPTION("options/sound/buttons",0);
	}
	if(argparser->HaveOpt("ships-worldmap"))
	   SETOPTION("options/development/ships-worldmap",1);
	if      ( argparser->HaveOpt("log-xml") ) 	{ SETOPTION("options/log/xml", 1);}
	else if ( argparser->HaveOpt("nolog-xml") ) 	{ SETOPTION("options/log/xml", 0);}
	if      ( argparser->HaveOpt("log-out") ) 	{ SETOPTION("options/log/out", 1);}
	else if ( argparser->HaveOpt("nolog-out") ) 	{ SETOPTION("options/log/out", 0);}

	string funfilt = argparser->HaveValue("log-fun");
	string msgfilt = argparser->HaveValue("log-msg");
	string loglvl = argparser->HaveValue("log-lvl");

	if("" != funfilt) Log::Instance().SetFunFilter(funfilt);
	if("" != msgfilt) Log::Instance().SetMsgFilter(msgfilt);
	if("" != loglvl)  Log::Instance().SetLevel( loglvl );

	argparser->HaveLong("ui-demo");

	// Print unused options.
	list<string> unused = argparser->GetUnused();
	list<string>::iterator it;
	for ( it = unused.begin() ; it != unused.end(); it++ )
		cout << "\tUnknown options:\t" << (*it) << endl;
	if ( !unused.empty() ) {
		argparser->PrintUsage();

		// free the configuration file data
		delete optionsfile;

		exit( 1 );
	}
}

/** \details
 *  This records basic Epiar information about the current Environment.
 */
void Main_Log_Environment( void ) {
	LogMsg(INFO, "Epiar Version %s", EPIAR_VERSION_FULL );

#ifdef COMP_MSVC
	LogMsg(INFO, "Compiled with MSVC vers: _MSC_VER" );
#endif // COMP_MSVC

#ifdef COMP_GCC
	LogMsg(INFO, "Compiled with GCC vers: %d.%d.%d", __GNUC__, __GNUC_MINOR__, __GNUC_PATCHLEVEL__ );
#endif // COMP_GCC

	LogMsg(INFO,"Executable Path: %s", argparser->GetPath().c_str() );
}

typedef enum {
<<<<<<< HEAD
	Menu_DoNothing  = 0x0,
	Menu_Play       = 0x1,
	Menu_Options    = 0x2,
	Menu_NewSim     = 0x4,
	Menu_Editor     = 0x8,
	Menu_Quit       = 0x10,
	Menu_ALL        = 0xFF,
=======
	Menu_DoNothing      = 1<<0,
	Menu_New            = 1<<1,
	Menu_Load           = 1<<2,
	Menu_Continue       = 1<<3,
	Menu_Options        = 1<<4,
	Menu_Editor         = 1<<5,
	Menu_Quit           = 1<<6,
	Menu_Confirm_New    = 1<<7,
	Menu_Confirm_Load   = 1<<8,
	Menu_ALL            = 0xFFFF,
>>>>>>> 62bcbf80
} menuOption;

PlayerInfo* playerToLoad = NULL;
menuOption clicked = Menu_DoNothing;

// Currently Static functions are the only way I could think of to have C only 
<<<<<<< HEAD
void clickPlay() { clicked = Menu_Play; } ///< Signal the Main Menu to Play Simulation.
void clickOptions() { clicked = Menu_Options; } ///< Signal the Main Menu to Open the Options.
void clickNewSim() { clicked = Menu_NewSim; } ///< Signal the Main Menu to Run the Editor.
void clickEditor() { clicked = Menu_Editor; } ///< Signal the Main Menu to Run the Editor.
void clickQuit() { clicked = Menu_Quit; } ///< Signal the Main Menu to Quit.

/** \brief Create a simple UI test.
 *  \todo Move this to the Unit Tests
 */
void ui_test() {

	// Example of Nestable UI Creation
	UI::Add(
		(new Window( 20, 20, 600, 600, "A Window"))
		->AddChild( (new Tabs( 50, 50, 500, 500, "TEST TABS"))
			->AddChild( (new Tab( "Nested Frames" ))
				->AddChild( (new Button(10, 10, 100, 30, "Quit 1",    clickQuit    )) )
				->AddChild( (new Frame( 50,50,400,400 ))
					->AddChild( (new Button(10, 10, 100, 30, "Quit 2",    clickQuit    )) )
					->AddChild( (new Frame( 50,50,300,300 ))
						->AddChild( (new Button(10, 10, 100, 30, "Quit 3",    clickQuit    )) )
						->AddChild( (new Frame( 50,50,200,200 ))
							->AddChild( (new Button(10, 10, 100, 30, "Quit 4",    clickQuit    )) )
						)
					)
				)
			)
			->AddChild( (new Tab( "Scoll to Buttons" ))
				->AddChild( (new Label(10,   0, "Scroll Down")) )
				->AddChild( (new Frame( 150, 50, 200, 300 ))
					->AddChild( (new Label(10,   0, "Scroll Down")) )
					->AddChild( (new Button(10, 300, 100, 30, "Quit",    clickQuit    )) )
					->AddChild( (new Label(10, 600, "Scroll Up")) )
				)
				->AddChild( (new Label(10, 600, "Scroll Up")) )
			)
			->AddChild( (new Tab("A Picture"))
				->AddChild( (new Picture(10, 0, 400, 400, "Resources/Art/menu2.png")) )
			)
			->AddChild( (new Tab("Some Inputs"))
				->AddChild( (new Textbox(30, 30, 100, 2, "Some Text\nGoes Here", "A Textbox")) )
				->AddChild( (new Checkbox(30, 100, 0, "A Checkbox")) )
				->AddChild( (new Slider(30, 200, 200, 100, "A Slider", 0.4f, "" )) )
				->AddChild( (new Button(10, 300, 100, 30, "Quit", clickQuit )) )
				->AddChild( (new Dropdown(200, 200, 100, 30))
					->AddOption("Lorem")
					->AddOption("Ipsum")
					->AddOption("Dolar")
					->AddOption("Sit")
				)
				->AddChild( (new Dropdown(300, 200, 100, 20))
					->AddOption("One Fish")
					->AddOption("Two Fish")
					->AddOption("Red Fish")
					->AddOption("Blue Fish")
				)
			)
		)
	);

	// Check that the UI Searching is working
	assert( NULL != UI::Search("/[0]/") ); 
	assert( NULL != UI::Search("/Window/") );
	assert( NULL != UI::Search("/Window/Tabs/") );
	assert( NULL != UI::Search("/(100,100)/") );
	assert( NULL != UI::Search("/'A Window'/'TEST TABS'/") );
	assert( NULL != UI::Search("/'A Window'/'TEST TABS'/Tab/") );
	assert( NULL != UI::Search("/'A Window'/'TEST TABS'/[0]/") );
	assert( NULL != UI::Search("/'A Window'/'TEST TABS'/Tab[1]/") );
	assert( NULL != UI::Search("/'A Window'/'TEST TABS'/[0]/Frame/") );
	assert( NULL != UI::Search("/'A Window'/'TEST TABS'/[0]/(60,60)/") );
	assert( NULL != UI::Search("/'A Window'/'TEST TABS'/Tab/") );
	assert( NULL != UI::Search("/'A Window'/'TEST TABS'/Tab/Frame/Button/") );
	assert( NULL != UI::Search("/'A Window'/'TEST TABS'/Tab/Frame/Frame/Button/") );
	assert( NULL != UI::Search("/'A Window'/'TEST TABS'/Tab/Frame/Frame/Frame/Button/") );

	// Set a test Form button
	((Tab*)( UI::Search("/'A Window'/'TEST TABS'/Tab'Some Inputs'/"))) ->SetFormButton(
		(Button*) UI::Search("/'A Window'/'TEST TABS'/Tab'Some Inputs'/Button'Quit'/")
	);
=======
void setMenuOption( void* value ) { clicked = *((menuOption*)value); }
void LoadPlayer( void* value ) {
	clicked = Menu_Confirm_Load;
	playerToLoad = (PlayerInfo*)value;
>>>>>>> 62bcbf80
}

/** Epiar's Main Menu
 *
 *  This runs a while(1) loop collecting user input and drawing the screen.
 *  While similar to the Run Loop in the Simulation, this should be simpler
 *  since there is no HUD, Consol or Sprites.
 *
 */
void Main_Menu( void ) {
	bool quitSignal = false;
	bool screenNeedsReset = true;
	Input inputs;
	list<InputEvent> events;
<<<<<<< HEAD
	menuOption availableMenus = (menuOption)(Menu_Play | Menu_NewSim | Menu_Editor | Menu_Quit);
=======
	menuOption availableMenus = (menuOption)(Menu_New | Menu_Load | Menu_Editor | Menu_Quit);
>>>>>>> 62bcbf80
	int screenNum;
	int button_x = OPTION( int, "options/video/w" ) - 200;

	// These are instances of the menuOptions so that they can be passed to the Buttons as values
	menuOption menu_New            = Menu_New;
	menuOption menu_Load           = Menu_Load;
	menuOption menu_Confirm_New    = Menu_Confirm_New;
	menuOption menu_Continue       = Menu_Continue;
	menuOption menu_Options        = Menu_Options;
	menuOption menu_Editor         = Menu_Editor;
	menuOption menu_Quit           = Menu_Quit;

	string splashScreens[] = {
		"Resources/Art/menu1.png",
		"Resources/Art/menu2.png",
		"Resources/Art/menu3.png",
		"Resources/Art/menu4.png",
		"Resources/Art/menu5.png",
	};

	screenNum = rand() % (sizeof(splashScreens) / sizeof(splashScreens[0]));
	Image* splash = Image::Get( splashScreens[screenNum] );

	string playerName;
	string simName = "Resources/Simulation/default";
	Simulation debug;

	Players *players = Players::Instance();
	players->Load( "Resources/Definitions/saved-games.xml", true );

	// Input Loop
	do {
		if (screenNeedsReset) {
			UI::Close();

			// Create UI
<<<<<<< HEAD
			if( availableMenus & Menu_Play )
				UI::Add( new Button(button_x, 200, 100, 30, "Play",    clickPlay    ) );
			if( availableMenus & Menu_Editor ) {
				UI::Add( new Button(button_x, 300, 100, 30, "Editor",  clickEditor  ) );
				if( false == debug.isLoaded() )
				{
					Dropdown *sims = new Dropdown( button_x-120, 330, 100, 30 );
					list<string> simulations = Filesystem::Enumerate("Resources/Simulation/");
					list<string>::iterator iter;
					for( iter = simulations.begin(); iter != simulations.end(); ++iter ) {
						sims->AddOption( *iter );
					}
					UI::Add( sims );
				}
			}
			if( availableMenus & Menu_NewSim ) {
				UI::Add( new Button(button_x, 380, 100, 30, "New Simulation", clickNewSim ) );
				UI::Add( new Textbox(button_x, 410, 100, 1, "", "New Name") );
			}
			if( availableMenus & Menu_Options )
				UI::Add( new Button(button_x, 460, 100, 30, "Options", clickOptions ) );
=======
			if( availableMenus & Menu_New )
				UI::Add( new Button(button_x, 200, 100, 30, "New", setMenuOption, &menu_New) );
			if( (availableMenus & Menu_Load) && (players->Size() > 0) )
				UI::Add( new Button(button_x, 250, 100, 30, "Load", setMenuOption, &menu_Load) );
			if( availableMenus & Menu_Continue )
				UI::Add( new Button(button_x, 200, 100, 30, "Continue", setMenuOption, &menu_Continue) );
			if( availableMenus & Menu_Editor )
				UI::Add( new Button(button_x, 300, 100, 30, "Editor", setMenuOption, &menu_Editor) );
			if( availableMenus & Menu_Options )
				UI::Add( new Button(button_x, 400, 100, 30, "Options", setMenuOption, &menu_Options) );
>>>>>>> 62bcbf80
			if( availableMenus & Menu_Quit )
				UI::Add( new Button(button_x, 500, 100, 30, "Quit", setMenuOption, &menu_Quit) );

			if( argparser->HaveLong("ui-demo") ) {
				UI_Test();
			}

			screenNeedsReset = false;
		}

		// Forget about the last click
		clicked = Menu_DoNothing;

		// Collect user input events
		events = inputs.Update();
		UI::HandleInput( events );

		// Draw Things
		Video::Erase();
		splash->DrawStretch(0,0,OPTION( int, "options/video/w" ),OPTION( int, "options/video/h"));
		// Draw the "logo"
		Image::Get("Resources/Art/logo.png")->Draw(Video::GetWidth() - 240, Video::GetHeight() - 120 );
		UI::Draw();
		Video::Update();

		switch(clicked){
			case Menu_New:
			{
				UI::Add(
					(new Window(200, 200, 250, 300, "Create New Player"))
					->AddChild( (new Label(30, 30, "Player Name:")) )
					->AddChild( (new Textbox(130, 30, 100, 1, "", "Player Name:")) )
					->AddChild( (new Frame( 30, 90, 200, 70 ))
						->AddChild( (new Checkbox(15, 15, 0, "Random Universe")) )
						->AddChild( (new Label(15, 30, "Seed:")) )
						->AddChild( (new Textbox(50, 30, 80, 1, "0", "Random Universe Seed")) )
					)
					->AddChild( (new Button(10, 250, 100, 30, "Create", setMenuOption, &menu_Confirm_New)) )
				);
				break;
			}

			case Menu_Load:
			{
				Window* win = new Window(250, 50, 500, 700, "Load A Player");
				UI::Add( win );
				// Create a new Frame for each Player
				int p = 0;
				list<string>::iterator iter;
				list<string> *names = players->GetNames();
				for( iter = names->begin(); iter != names->end(); ++iter, ++p ) {
					PlayerInfo *info = players->GetPlayerInfo( *iter );
					win->AddChild( (new Frame( 50, 150*p + 30, 400, 120 ))
						->AddChild( (new Picture(10, 10, 80, 80, info->avatar )) )
						->AddChild( (new Label(100, 30, "Player Name:" )) ) ->AddChild( (new Label(200, 30, info->GetName() )) )
						->AddChild( (new Label(100, 60, "Simulation:" )) ) ->AddChild( (new Label(200, 60, info->simulation )) )
						->AddChild( (new Button(280, 80, 100, 30, "Load", LoadPlayer, info )) )
					);
				}
				break;
			}

			case Menu_Confirm_New:
			case Menu_Confirm_Load:
			{
				screenNeedsReset = true;
				availableMenus = (menuOption)(availableMenus & ~Menu_New);
				availableMenus = (menuOption)(availableMenus & ~Menu_Load);
				availableMenus = (menuOption)(availableMenus & ~Menu_Editor);
<<<<<<< HEAD
				availableMenus = (menuOption)(availableMenus & ~Menu_NewSim);
=======
				availableMenus = (menuOption)(availableMenus | Menu_Continue);
>>>>>>> 62bcbf80
				availableMenus = (menuOption)(availableMenus | Menu_Options);
				
				// Gather Player Information
				if( Menu_Confirm_New == clicked )
				{
					int israndom = ((Checkbox*)UI::Search("/Window'Create New Player'/Frame/Checkbox'Random Universe'/"))->IsChecked();
					int seed = atoi( ((Textbox*)UI::Search("/Window'Create New Player'/Frame/Textbox'Random Universe Seed'/"))->GetText().c_str() );
					SETOPTION( "options/simulation/random-universe", israndom );
					SETOPTION( "options/simulation/random-seed", seed );
					playerName = ((Textbox*)UI::Search("/Window'Create New Player'/Textbox'Player Name:'/"))->GetText();
				}
				else if( Menu_Confirm_Load == clicked )
				{
					int israndom = (playerToLoad->simulation == "random") ? 1 : 0;
					SETOPTION( "options/simulation/random-universe", israndom );
					SETOPTION( "options/simulation/random-seed", playerToLoad->seed );
					playerName = playerToLoad->GetName();
				}
				
				// Clear the screen and redraw the splash page
				UI::Close();
				Video::Erase();
				splash->DrawStretch(0,0,OPTION( int, "options/video/w" ),OPTION( int, "options/video/h"));
				Image::Get("Resources/Art/logo.png")->Draw(Video::GetWidth() - 240, Video::GetHeight() - 120 );
				Video::Update();
				
				// Load the Simulation
				if(	!debug.Load( simName ) )
				{
					LogMsg(ERR,"Failed to load '%s' successfully",simName.c_str());
					break;
				}
				debug.SetupToRun();
				
				// Create or Load the Player
				if( Menu_Confirm_New == clicked ) {
					debug.CreateDefaultPlayer( playerName );
					Lua::Call("intro");
				} else if( Menu_Confirm_Load == clicked ) {
					debug.LoadPlayer( playerName );
				}
				
				// Run the Simulation
				debug.Run();
				break;
			}

			case Menu_Continue:
			{
				// Only attempt to Run if the Simulation has loaded
				assert( debug.isLoaded() );
				UI::Close();
				debug.Run();
				break;
			}

			case Menu_Options:
			{
				assert( Lua::CurrentState() != NULL );
				Lua::Call("options");
				break;
			}

			case Menu_NewSim:
			case Menu_Editor:
<<<<<<< HEAD
				screenNeedsReset = true;
				availableMenus = (menuOption)(availableMenus & ~Menu_Play);
				availableMenus = (menuOption)(availableMenus & ~Menu_NewSim);
=======
			{
				UI::Close();
				screenNeedsReset = true;
				availableMenus = (menuOption)(availableMenus & ~Menu_New);
				availableMenus = (menuOption)(availableMenus & ~Menu_Load);
>>>>>>> 62bcbf80
				availableMenus = (menuOption)(availableMenus | Menu_Options);
				
				if( false == debug.isLoaded() )
				{
					if( clicked == Menu_Editor ) {
						assert( NULL != UI::Search("/Dropdown/") );
						simName = "Resources/Simulation/" + ((Dropdown*)UI::Search("/Dropdown/"))->GetText();
						if( !debug.Load( simName ) )
						{
							LogMsg(ERR,"Failed to load '%s' successfully",simName.c_str());
							break;
						}
					} else {
						assert( NULL != UI::Search("/Textbox'New Name'/") );
						simName = "Resources/Simulation/" + ((Textbox*)UI::Search("/Textbox'New Name'/"))->GetText();
						debug.New( simName );
					}

					UI::Close();
					debug.SetupToEdit();
				}

<<<<<<< HEAD
				debug.Edit();
=======
				// Only attempt to Edit if the Simulation has loaded
				assert( debug.isLoaded() );
				
				debug.Edit();
				
>>>>>>> 62bcbf80
				break;
			}

			case Menu_Quit:
				quitSignal = true;
				break;

			default:
				break;
		}

		if( Input::HandleSpecificEvent( events, InputEvent( KEY, KEYUP, SDLK_ESCAPE ) ) ) {
			quitSignal = true;
		}

		// Wait until the next click
		Timer::Delay(50);
	}while(!quitSignal);

	LogMsg(INFO, "Epiar shutting down." );
}
<|MERGE_RESOLUTION|>--- conflicted
+++ resolved
@@ -366,15 +366,6 @@
 }
 
 typedef enum {
-<<<<<<< HEAD
-	Menu_DoNothing  = 0x0,
-	Menu_Play       = 0x1,
-	Menu_Options    = 0x2,
-	Menu_NewSim     = 0x4,
-	Menu_Editor     = 0x8,
-	Menu_Quit       = 0x10,
-	Menu_ALL        = 0xFF,
-=======
 	Menu_DoNothing      = 1<<0,
 	Menu_New            = 1<<1,
 	Menu_Load           = 1<<2,
@@ -384,101 +375,18 @@
 	Menu_Quit           = 1<<6,
 	Menu_Confirm_New    = 1<<7,
 	Menu_Confirm_Load   = 1<<8,
+	Menu_NewSim         = 1<<9,
 	Menu_ALL            = 0xFFFF,
->>>>>>> 62bcbf80
 } menuOption;
 
 PlayerInfo* playerToLoad = NULL;
 menuOption clicked = Menu_DoNothing;
 
 // Currently Static functions are the only way I could think of to have C only 
-<<<<<<< HEAD
-void clickPlay() { clicked = Menu_Play; } ///< Signal the Main Menu to Play Simulation.
-void clickOptions() { clicked = Menu_Options; } ///< Signal the Main Menu to Open the Options.
-void clickNewSim() { clicked = Menu_NewSim; } ///< Signal the Main Menu to Run the Editor.
-void clickEditor() { clicked = Menu_Editor; } ///< Signal the Main Menu to Run the Editor.
-void clickQuit() { clicked = Menu_Quit; } ///< Signal the Main Menu to Quit.
-
-/** \brief Create a simple UI test.
- *  \todo Move this to the Unit Tests
- */
-void ui_test() {
-
-	// Example of Nestable UI Creation
-	UI::Add(
-		(new Window( 20, 20, 600, 600, "A Window"))
-		->AddChild( (new Tabs( 50, 50, 500, 500, "TEST TABS"))
-			->AddChild( (new Tab( "Nested Frames" ))
-				->AddChild( (new Button(10, 10, 100, 30, "Quit 1",    clickQuit    )) )
-				->AddChild( (new Frame( 50,50,400,400 ))
-					->AddChild( (new Button(10, 10, 100, 30, "Quit 2",    clickQuit    )) )
-					->AddChild( (new Frame( 50,50,300,300 ))
-						->AddChild( (new Button(10, 10, 100, 30, "Quit 3",    clickQuit    )) )
-						->AddChild( (new Frame( 50,50,200,200 ))
-							->AddChild( (new Button(10, 10, 100, 30, "Quit 4",    clickQuit    )) )
-						)
-					)
-				)
-			)
-			->AddChild( (new Tab( "Scoll to Buttons" ))
-				->AddChild( (new Label(10,   0, "Scroll Down")) )
-				->AddChild( (new Frame( 150, 50, 200, 300 ))
-					->AddChild( (new Label(10,   0, "Scroll Down")) )
-					->AddChild( (new Button(10, 300, 100, 30, "Quit",    clickQuit    )) )
-					->AddChild( (new Label(10, 600, "Scroll Up")) )
-				)
-				->AddChild( (new Label(10, 600, "Scroll Up")) )
-			)
-			->AddChild( (new Tab("A Picture"))
-				->AddChild( (new Picture(10, 0, 400, 400, "Resources/Art/menu2.png")) )
-			)
-			->AddChild( (new Tab("Some Inputs"))
-				->AddChild( (new Textbox(30, 30, 100, 2, "Some Text\nGoes Here", "A Textbox")) )
-				->AddChild( (new Checkbox(30, 100, 0, "A Checkbox")) )
-				->AddChild( (new Slider(30, 200, 200, 100, "A Slider", 0.4f, "" )) )
-				->AddChild( (new Button(10, 300, 100, 30, "Quit", clickQuit )) )
-				->AddChild( (new Dropdown(200, 200, 100, 30))
-					->AddOption("Lorem")
-					->AddOption("Ipsum")
-					->AddOption("Dolar")
-					->AddOption("Sit")
-				)
-				->AddChild( (new Dropdown(300, 200, 100, 20))
-					->AddOption("One Fish")
-					->AddOption("Two Fish")
-					->AddOption("Red Fish")
-					->AddOption("Blue Fish")
-				)
-			)
-		)
-	);
-
-	// Check that the UI Searching is working
-	assert( NULL != UI::Search("/[0]/") ); 
-	assert( NULL != UI::Search("/Window/") );
-	assert( NULL != UI::Search("/Window/Tabs/") );
-	assert( NULL != UI::Search("/(100,100)/") );
-	assert( NULL != UI::Search("/'A Window'/'TEST TABS'/") );
-	assert( NULL != UI::Search("/'A Window'/'TEST TABS'/Tab/") );
-	assert( NULL != UI::Search("/'A Window'/'TEST TABS'/[0]/") );
-	assert( NULL != UI::Search("/'A Window'/'TEST TABS'/Tab[1]/") );
-	assert( NULL != UI::Search("/'A Window'/'TEST TABS'/[0]/Frame/") );
-	assert( NULL != UI::Search("/'A Window'/'TEST TABS'/[0]/(60,60)/") );
-	assert( NULL != UI::Search("/'A Window'/'TEST TABS'/Tab/") );
-	assert( NULL != UI::Search("/'A Window'/'TEST TABS'/Tab/Frame/Button/") );
-	assert( NULL != UI::Search("/'A Window'/'TEST TABS'/Tab/Frame/Frame/Button/") );
-	assert( NULL != UI::Search("/'A Window'/'TEST TABS'/Tab/Frame/Frame/Frame/Button/") );
-
-	// Set a test Form button
-	((Tab*)( UI::Search("/'A Window'/'TEST TABS'/Tab'Some Inputs'/"))) ->SetFormButton(
-		(Button*) UI::Search("/'A Window'/'TEST TABS'/Tab'Some Inputs'/Button'Quit'/")
-	);
-=======
 void setMenuOption( void* value ) { clicked = *((menuOption*)value); }
 void LoadPlayer( void* value ) {
 	clicked = Menu_Confirm_Load;
 	playerToLoad = (PlayerInfo*)value;
->>>>>>> 62bcbf80
 }
 
 /** Epiar's Main Menu
@@ -493,11 +401,7 @@
 	bool screenNeedsReset = true;
 	Input inputs;
 	list<InputEvent> events;
-<<<<<<< HEAD
-	menuOption availableMenus = (menuOption)(Menu_Play | Menu_NewSim | Menu_Editor | Menu_Quit);
-=======
-	menuOption availableMenus = (menuOption)(Menu_New | Menu_Load | Menu_Editor | Menu_Quit);
->>>>>>> 62bcbf80
+	menuOption availableMenus = (menuOption)(Menu_New | Menu_Load | Menu_NewSim | Menu_Editor | Menu_Quit);
 	int screenNum;
 	int button_x = OPTION( int, "options/video/w" ) - 200;
 
@@ -508,6 +412,7 @@
 	menuOption menu_Continue       = Menu_Continue;
 	menuOption menu_Options        = Menu_Options;
 	menuOption menu_Editor         = Menu_Editor;
+	menuOption menu_NewSim         = Menu_NewSim;
 	menuOption menu_Quit           = Menu_Quit;
 
 	string splashScreens[] = {
@@ -534,40 +439,28 @@
 			UI::Close();
 
 			// Create UI
-<<<<<<< HEAD
-			if( availableMenus & Menu_Play )
-				UI::Add( new Button(button_x, 200, 100, 30, "Play",    clickPlay    ) );
-			if( availableMenus & Menu_Editor ) {
-				UI::Add( new Button(button_x, 300, 100, 30, "Editor",  clickEditor  ) );
-				if( false == debug.isLoaded() )
-				{
-					Dropdown *sims = new Dropdown( button_x-120, 330, 100, 30 );
-					list<string> simulations = Filesystem::Enumerate("Resources/Simulation/");
-					list<string>::iterator iter;
-					for( iter = simulations.begin(); iter != simulations.end(); ++iter ) {
-						sims->AddOption( *iter );
-					}
-					UI::Add( sims );
-				}
-			}
-			if( availableMenus & Menu_NewSim ) {
-				UI::Add( new Button(button_x, 380, 100, 30, "New Simulation", clickNewSim ) );
-				UI::Add( new Textbox(button_x, 410, 100, 1, "", "New Name") );
-			}
-			if( availableMenus & Menu_Options )
-				UI::Add( new Button(button_x, 460, 100, 30, "Options", clickOptions ) );
-=======
 			if( availableMenus & Menu_New )
 				UI::Add( new Button(button_x, 200, 100, 30, "New", setMenuOption, &menu_New) );
 			if( (availableMenus & Menu_Load) && (players->Size() > 0) )
 				UI::Add( new Button(button_x, 250, 100, 30, "Load", setMenuOption, &menu_Load) );
 			if( availableMenus & Menu_Continue )
 				UI::Add( new Button(button_x, 200, 100, 30, "Continue", setMenuOption, &menu_Continue) );
-			if( availableMenus & Menu_Editor )
+			if( availableMenus & Menu_Editor ) {
 				UI::Add( new Button(button_x, 300, 100, 30, "Editor", setMenuOption, &menu_Editor) );
+				Dropdown *sims = new Dropdown( button_x, 330, 100, 30 );
+				list<string> simulations = Filesystem::Enumerate("Resources/Simulation/");
+				list<string>::iterator iter;
+				for( iter = simulations.begin(); iter != simulations.end(); ++iter ) {
+					sims->AddOption( *iter );
+				}
+				UI::Add( sims );
+			}
+			if( availableMenus & Menu_NewSim ) {
+				UI::Add( new Button(button_x, 380, 100, 30, "New Simulation", setMenuOption, &menu_NewSim) );
+				UI::Add( new Textbox(button_x, 410, 100, 1, "", "New Name") );
+			}
 			if( availableMenus & Menu_Options )
-				UI::Add( new Button(button_x, 400, 100, 30, "Options", setMenuOption, &menu_Options) );
->>>>>>> 62bcbf80
+				UI::Add( new Button(button_x, 470, 100, 30, "Options", setMenuOption, &menu_Options) );
 			if( availableMenus & Menu_Quit )
 				UI::Add( new Button(button_x, 500, 100, 30, "Quit", setMenuOption, &menu_Quit) );
 
@@ -596,17 +489,28 @@
 		switch(clicked){
 			case Menu_New:
 			{
-				UI::Add(
-					(new Window(200, 200, 250, 300, "Create New Player"))
-					->AddChild( (new Label(30, 30, "Player Name:")) )
-					->AddChild( (new Textbox(130, 30, 100, 1, "", "Player Name:")) )
-					->AddChild( (new Frame( 30, 90, 200, 70 ))
-						->AddChild( (new Checkbox(15, 15, 0, "Random Universe")) )
-						->AddChild( (new Label(15, 30, "Seed:")) )
-						->AddChild( (new Textbox(50, 30, 80, 1, "0", "Random Universe Seed")) )
-					)
-					->AddChild( (new Button(10, 250, 100, 30, "Create", setMenuOption, &menu_Confirm_New)) )
-				);
+				Window* win = new Window(200, 200, 250, 300, "Create New Player");
+				UI::Add( win );
+
+				// Player Name
+				win->AddChild( (new Label(30, 30, "Player Name:")) )
+					->AddChild( (new Textbox(130, 30, 100, 1, "", "Player Name:")) );
+
+				// Simulation Picker
+				Dropdown *sims = new Dropdown( 15, 15, 100, 30 );
+				list<string> simulations = Filesystem::Enumerate("Resources/Simulation/");
+				list<string>::iterator iter;
+				for( iter = simulations.begin(); iter != simulations.end(); ++iter ) {
+					sims->AddOption( *iter );
+				}
+				win->AddChild( (new Frame( 30, 180, 200, 70 ))
+						->AddChild( (new Label(15, 15, "Seed:")) )
+						->AddChild( sims )
+						->AddChild( (new Checkbox(15, 30, 0, "Random Universe")) )
+						->AddChild( (new Label(15, 45, "Seed:")) )
+						->AddChild( (new Textbox(50, 45, 80, 1, "0", "Random Universe Seed")) )
+					);
+				win->AddChild( (new Button(10, 250, 100, 30, "Create", setMenuOption, &menu_Confirm_New)) );
 				break;
 			}
 
@@ -637,11 +541,8 @@
 				availableMenus = (menuOption)(availableMenus & ~Menu_New);
 				availableMenus = (menuOption)(availableMenus & ~Menu_Load);
 				availableMenus = (menuOption)(availableMenus & ~Menu_Editor);
-<<<<<<< HEAD
 				availableMenus = (menuOption)(availableMenus & ~Menu_NewSim);
-=======
 				availableMenus = (menuOption)(availableMenus | Menu_Continue);
->>>>>>> 62bcbf80
 				availableMenus = (menuOption)(availableMenus | Menu_Options);
 				
 				// Gather Player Information
@@ -707,17 +608,11 @@
 
 			case Menu_NewSim:
 			case Menu_Editor:
-<<<<<<< HEAD
-				screenNeedsReset = true;
-				availableMenus = (menuOption)(availableMenus & ~Menu_Play);
-				availableMenus = (menuOption)(availableMenus & ~Menu_NewSim);
-=======
 			{
-				UI::Close();
 				screenNeedsReset = true;
 				availableMenus = (menuOption)(availableMenus & ~Menu_New);
 				availableMenus = (menuOption)(availableMenus & ~Menu_Load);
->>>>>>> 62bcbf80
+				availableMenus = (menuOption)(availableMenus & ~Menu_NewSim);
 				availableMenus = (menuOption)(availableMenus | Menu_Options);
 				
 				if( false == debug.isLoaded() )
@@ -736,19 +631,11 @@
 						debug.New( simName );
 					}
 
-					UI::Close();
 					debug.SetupToEdit();
 				}
 
-<<<<<<< HEAD
+				UI::Close();
 				debug.Edit();
-=======
-				// Only attempt to Edit if the Simulation has loaded
-				assert( debug.isLoaded() );
-				
-				debug.Edit();
-				
->>>>>>> 62bcbf80
 				break;
 			}
 
