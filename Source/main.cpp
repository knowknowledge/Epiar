--- conflicted
+++ resolved
@@ -402,11 +402,7 @@
 	bool screenNeedsReset = true;
 	Input inputs;
 	list<InputEvent> events;
-<<<<<<< HEAD
-	menuOption availableMenus = (menuOption)(Menu_New | Menu_Load | Menu_NewSim | Menu_Editor | Menu_Quit);
-=======
-	menuOption availableMenus = (menuOption)(Menu_New | Menu_Load | Menu_Editor | Menu_Exit);
->>>>>>> 8ab5da70
+	menuOption availableMenus = (menuOption)(Menu_New | Menu_Load | Menu_NewSim | Menu_Editor | Menu_Exit);
 	int screenNum, numScreens;
 	int button_x = OPTION( int, "options/video/w" ) - 300;
 
@@ -417,12 +413,8 @@
 	menuOption menu_Continue       = Menu_Continue;
 	menuOption menu_Options        = Menu_Options;
 	menuOption menu_Editor         = Menu_Editor;
-<<<<<<< HEAD
 	menuOption menu_NewSim         = Menu_NewSim;
-	menuOption menu_Quit           = Menu_Quit;
-=======
 	menuOption menu_Exit           = Menu_Exit;
->>>>>>> 8ab5da70
 
 	string splashScreens[] = {
 		"Resources/Art/menu1.png",
@@ -458,10 +450,9 @@
 			if( (availableMenus & Menu_Load) && (players->Size() > 0) )
 				UI::Add( new Picture(button_x, 250, "Resources/Graphics/txt_load_game_inactive.png", setMenuOption, &menu_Load) );
 			if( availableMenus & Menu_Continue )
-<<<<<<< HEAD
-				UI::Add( new Button(button_x, 200, 100, 30, "Continue", setMenuOption, &menu_Continue) );
+				UI::Add( new Picture(button_x, 200, "Resources/Graphics/txt_continue_inactive.png", setMenuOption, &menu_Continue) );
 			if( availableMenus & Menu_Editor ) {
-				UI::Add( new Button(button_x, 300, 100, 30, "Editor", setMenuOption, &menu_Editor) );
+				UI::Add( new Picture(button_x, 300, "Resources/Graphics/txt_editor_inactive.png", setMenuOption, &menu_Editor) );
 				Dropdown *sims = new Dropdown( button_x, 330, 100, 30 );
 				list<string> simulations = Filesystem::Enumerate("Resources/Simulation/");
 				list<string>::iterator iter;
@@ -475,18 +466,9 @@
 				UI::Add( new Textbox(button_x, 410, 100, 1, "", "New Name") );
 			}
 			if( availableMenus & Menu_Options )
-				UI::Add( new Button(button_x, 470, 100, 30, "Options", setMenuOption, &menu_Options) );
-			if( availableMenus & Menu_Quit )
-				UI::Add( new Button(button_x, 500, 100, 30, "Quit", setMenuOption, &menu_Quit) );
-=======
-				UI::Add( new Picture(button_x, 200, "Resources/Graphics/txt_continue_inactive.png", setMenuOption, &menu_Continue) );
-			if( availableMenus & Menu_Editor )
-				UI::Add( new Picture(button_x, 300, "Resources/Graphics/txt_editor_inactive.png", setMenuOption, &menu_Editor) );
-			if( availableMenus & Menu_Options )
 				UI::Add( new Picture(button_x, 400, "Resources/Graphics/txt_options_inactive.png", setMenuOption, &menu_Options) );
 			if( availableMenus & Menu_Exit )
 				UI::Add( new Picture(button_x, 500, "Resources/Graphics/txt_exit_inactive.png", setMenuOption, &menu_Exit) );
->>>>>>> 8ab5da70
 
 			if( argparser->HaveLong("ui-demo") ) {
 				UI_Test();
@@ -513,13 +495,20 @@
 		switch(clicked){
 			case Menu_New:
 			{
-<<<<<<< HEAD
 				Window* win = new Window(200, 200, 250, 300, "Create New Player");
 				UI::Add( win );
 
 				// Player Name
 				win->AddChild( (new Label(30, 30, "Player Name:")) )
 					->AddChild( (new Textbox(130, 30, 100, 1, "", "Player Name:")) );
+
+				char seed[20];
+				snprintf(seed, sizeof(seed), "%d", rand() );
+				win->AddChild( (new Frame( 30, 90, 200, 70 ))
+					->AddChild( (new Checkbox(15, 15, 0, "Random Universe")) )
+					->AddChild( (new Label(15, 30, "Seed:")) )
+					->AddChild( (new Textbox(50, 30, 80, 1, seed, "Random Universe Seed")) )
+				);
 
 				// Simulation Picker
 				Dropdown *sims = new Dropdown( 80, 15, 100, 30 );
@@ -528,29 +517,15 @@
 				for( iter = simulations.begin(); iter != simulations.end(); ++iter ) {
 					sims->AddOption( *iter );
 				}
-				win->AddChild( (new Frame( 30, 60, 200, 120 ))
-						->AddChild( (new Label(15, 15, "Simulation:")) )
-						->AddChild( sims )
-						->AddChild( (new Checkbox(15, 60, 0, "Random Universe")) )
-						->AddChild( (new Label(15, 80, "Seed:")) )
-						->AddChild( (new Textbox(50, 80, 80, 1, "0", "Random Universe Seed")) )
-					);
+				win->AddChild( (new Frame( 30, 200, 200, 120 ))
+					->AddChild( (new Label(15, 15, "Simulation:")) )
+					->AddChild( sims )
+					->AddChild( (new Checkbox(15, 60, 0, "Random Universe")) )
+					->AddChild( (new Label(15, 80, "Seed:")) )
+					->AddChild( (new Textbox(50, 80, 80, 1, "0", "Random Universe Seed")) )
+				);
 				win->AddChild( (new Button(10, 250, 100, 30, "Create", setMenuOption, &menu_Confirm_New)) );
-=======
-				char seed[20];
-				snprintf(seed, sizeof(seed), "%d", rand() );
-				UI::Add(
-					(new Window(200, 200, 250, 300, "Create New Player"))
-					->AddChild( (new Label(30, 30, "Player Name:")) )
-					->AddChild( (new Textbox(130, 30, 100, 1, "", "Player Name:")) )
-					->AddChild( (new Frame( 30, 90, 200, 70 ))
-						->AddChild( (new Checkbox(15, 15, 0, "Random Universe")) )
-						->AddChild( (new Label(15, 30, "Seed:")) )
-						->AddChild( (new Textbox(50, 30, 80, 1, seed, "Random Universe Seed")) )
-					)
-					->AddChild( (new Button(10, 250, 100, 30, "Create", setMenuOption, &menu_Confirm_New)) )
-				);
->>>>>>> 8ab5da70
+
 				break;
 			}
 
