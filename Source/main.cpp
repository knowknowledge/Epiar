--- conflicted
+++ resolved
@@ -259,25 +259,6 @@
 #endif //_WIN32
 
 	// Parse command line options first.
-<<<<<<< HEAD
-	ArgParser argparser(argc,argv);
-	argparser.SetOpt(SHORTOPT,"h",				"Display help screen");
-	argparser.SetOpt(LONGOPT,"help",			"Display help screen");
-	argparser.SetOpt(SHORTOPT,"v",				"Display program version");
-	argparser.SetOpt(LONGOPT,"version",			"Display program version");
-	argparser.SetOpt(LONGOPT,"editor-mode",		"Puts you in edit mode");
-	argparser.SetOpt(LONGOPT,"no-audio",		"Disables audio");
-	argparser.SetOpt(LONGOPT,"nolog-xml",		"(Default) Disable logging messages to xml files.");
-	argparser.SetOpt(LONGOPT,"log-xml",			"Log messages to xml files.");
-	argparser.SetOpt(LONGOPT,"log-out",			"(Default) Log messages to console.");
-	argparser.SetOpt(LONGOPT,"nolog-out",		"Disable logging messages to console.");
-	argparser.SetOpt(LONGOPT,"ships-worldmap",	"Displays ships on the world map.");
-	argparser.SetOpt(VALUEOPT,"log-lvl",		"Logging level.(None,Fatal,Critical,Error,"
-			"\n\t\t\t\tWarn,Alert,Notice,Info,Verbose[1-3],Debug[1-4])");
-	argparser.SetOpt(VALUEOPT,"log-fun",		"Filter log messages by function name.");
-	argparser.SetOpt(VALUEOPT,"log-msg",		"Filter log messages by string content.");
-	argparser.SetOpt(LONGOPT,"ui-demo",         "Runs the UI demo.");
-=======
 	ArgParser argparser(argc, argv);
 
 	argparser.SetOpt(SHORTOPT, "h",             "Display help screen");
@@ -295,7 +276,7 @@
 	                                            "\n\t\t\t\tWarn,Alert,Notice,Info,Verbose[1-3],Debug[1-4])");
 	argparser.SetOpt(VALUEOPT, "log-fun",       "Filter log messages by function name.");
 	argparser.SetOpt(VALUEOPT, "log-msg",       "Filter log messages by string content.");
->>>>>>> c083e92c
+	argparser.SetOpt(LONGOPT, "ui-demo",        "Runs the UI demo.");
 
 #ifdef EPIAR_COMPILE_TESTS
 	argparser.SetOpt(VALUEOPT, "run-test",      "Run specified test");
