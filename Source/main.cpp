--- conflicted
+++ resolved
@@ -402,13 +402,8 @@
 	bool screenNeedsReset = true;
 	Input inputs;
 	list<InputEvent> events;
-<<<<<<< HEAD
 	menuOption availableMenus = (menuOption)(Menu_New | Menu_Load | Menu_NewSim | Menu_Editor | Menu_Quit);
-	int screenNum;
-=======
-	menuOption availableMenus = (menuOption)(Menu_New | Menu_Load | Menu_Editor | Menu_Quit);
 	int screenNum, numScreens;
->>>>>>> d987b0c2
 	int button_x = OPTION( int, "options/video/w" ) - 200;
 
 	// These are instances of the menuOptions so that they can be passed to the Buttons as values
@@ -624,7 +619,6 @@
 				
 				if( false == debug.isLoaded() )
 				{
-<<<<<<< HEAD
 					if( clicked == Menu_Editor ) {
 						assert( NULL != UI::Search("/Dropdown/") );
 						simName = "Resources/Simulation/" + ((Dropdown*)UI::Search("/Dropdown/"))->GetText();
@@ -637,21 +631,11 @@
 						assert( NULL != UI::Search("/Textbox'New Name'/") );
 						simName = "Resources/Simulation/" + ((Textbox*)UI::Search("/Textbox'New Name'/"))->GetText();
 						debug.New( simName );
-=======
-					if( !debug.Load( simName ) )
-					{
-						LogMsg(ERR,"Failed to load '%s' successfully",simName.c_str());
-						break;
->>>>>>> d987b0c2
 					}
 
 					debug.SetupToEdit();
 				}
 
-<<<<<<< HEAD
-				UI::Close();
-				debug.Edit();
-=======
 				// Only attempt to Edit if the Simulation has loaded
 				assert( debug.isLoaded() );
 				
@@ -659,7 +643,6 @@
 				debug.Edit();
 				UI::SwapScreens( "Main Screen", editSplash, menuSplash );
 				
->>>>>>> d987b0c2
 				break;
 			}
 
