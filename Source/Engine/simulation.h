/**\filename		simulation.h
 * \author			Chris Thielen (chris@epiar.net)
 * \date			Created: July 2006
 * \date			Modified: Tuesday, June 23, 2009
 * \brief			Contains the main game loop
 * \details
 */

#ifndef __H_SIMULATION__
#define __H_SIMULATION__

#include "Engine/commodities.h"
#include "Engine/alliances.h"
#include "Engine/engines.h"
#include "Engine/models.h"
#include "Sprites/planets.h"
#include "Engine/weapons.h"
#include "Engine/technologies.h"
#include "Sprites/player.h"
#include "Audio/music.h"
#include "Utilities/camera.h"
#include "Input/input.h"
#include "Engine/console.h"

class Simulation : public XMLFile {
	public:
		Simulation();
		
		bool Load( string filename );
		bool Save();
		bool Run();

<<<<<<< HEAD
		bool HandleInput();

=======
		static float GetFPS();
		static void save();
>>>>>>> 2a038e72
		static void pause();
		static void unpause();
		static bool isPaused() {return paused;}

	private:
		bool Parse( void );
<<<<<<< HEAD

		// Pointers to Singletons
		// TODO: These should all be rewritten to not be singletons
		SpriteManager *sprites;
=======
	
	
		string filename;
		string commoditiesFilename;
		string planetsFilename;
		string modelsFilename;
		string enginesFilename;
		string weaponsFilename;
		string outfitsFilename;
		string alliancesFilename;
		string technologiesFilename;
		string playersFilename;
		
>>>>>>> 2a038e72
		Commodities *commodities;
		Planets *planets;
		Engines *engines;
		Models *models;
		Weapons *weapons;
		Alliances *alliances;
		Technologies *technologies;
		Outfits *outfits;
		Players *players;
		Camera *camera;

		// Simulation specific variables
		Song* bgmusic;
		Input inputs;
		Console console;

		float currentFPS;
		static bool paused;
		static bool willsave;

};

#endif // __H_SIMULATION__<|MERGE_RESOLUTION|>--- conflicted
+++ resolved
@@ -27,42 +27,23 @@
 		Simulation();
 		
 		bool Load( string filename );
-		bool Save();
+		//bool Save();
 		bool Run();
 
-<<<<<<< HEAD
 		bool HandleInput();
 
-=======
-		static float GetFPS();
 		static void save();
->>>>>>> 2a038e72
 		static void pause();
 		static void unpause();
 		static bool isPaused() {return paused;}
 
 	private:
 		bool Parse( void );
-<<<<<<< HEAD
 
 		// Pointers to Singletons
 		// TODO: These should all be rewritten to not be singletons
 		SpriteManager *sprites;
-=======
-	
-	
-		string filename;
-		string commoditiesFilename;
-		string planetsFilename;
-		string modelsFilename;
-		string enginesFilename;
-		string weaponsFilename;
-		string outfitsFilename;
-		string alliancesFilename;
-		string technologiesFilename;
-		string playersFilename;
 		
->>>>>>> 2a038e72
 		Commodities *commodities;
 		Planets *planets;
 		Engines *engines;
