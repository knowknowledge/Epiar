/**\file			simulation.cpp
 * \author			Chris Thielen (chris@luethy.net)
 * \date			Created: July 2006
 * \date			Modified: Tuesday, June 23, 2009
 * \brief			Contains the main game loop
 * \details
 */

#include "includes.h"
#include "common.h"
#include "Audio/music.h"
#include "Engine/hud.h"
#include "Engine/simulation.h"
#include "Engine/alliances.h"
#include "Engine/technologies.h"
#include "Engine/starfield.h"
#include "Graphics/video.h"
#include "Input/input.h"
#include "Sprites/player.h"
#include "Sprites/gate.h"
#include "Sprites/spritemanager.h"
#include "UI/ui.h"
#include "Utilities/camera.h"
#include "Utilities/file.h"
#include "Utilities/log.h"
#include "Utilities/timer.h"
#include "Utilities/lua.h"
#include "AI/ai.h"

/**\class Simulation
 * \brief Handles main game loop. */

float Simulation::currentFPS = 0.;
bool Simulation::paused = false;

/**\brief Loads an empty Simulation.
 */
Simulation::Simulation( void ) {
	engines = Engines::Instance();
	planets = Planets::Instance();
	models = Models::Instance();
	weapons = Weapons::Instance();
	alliances = Alliances::Instance();
	technologies = Technologies::Instance();
	players = Players::Instance();
	currentFPS = 0.;
}

/**\brief Loads a simulation based on the XML file.
 */
Simulation::Simulation( string filename ) {
	engines = Engines::Instance();
	planets = Planets::Instance();
	models = Models::Instance();
	weapons = Weapons::Instance();
	alliances = Alliances::Instance();
	technologies = Technologies::Instance();
	players = Players::Instance();
	currentFPS = 0.;

	this->filename = filename;
	
	Parse();
}

/**\brief Loads the XML file.
 * \param filename Name of the file
 * \return true if success
 */
bool Simulation::Load( string filename ) {
	this->filename = filename;
	
	return Parse();
}

/**\brief Pauses the simulation
 */
void Simulation::pause(){
	paused = true;
}

/**\brief Unpauses the simulation
 */
void Simulation::unpause(){
	paused = false;
}

/**\brief Main game loop
 * \return true
 */
bool Simulation::Run() {
	bool quit = false;
	Input inputs;
	int fpsCount = 0; // for FPS calculations
	int fpsTotal= 0; // for FPS calculations
	Uint32 fpsTS = 0; // timestamp of last FPS printing

	Timer::Update(); // Start the Timer

	// Grab the camera and give it coordinates
	Camera *camera = Camera::Instance();
	camera->Focus(0, 0);
	
	Timer::Initialize();

	// Generate a starfield
	Starfield starfield( OPTION(int, "options/simulation/starfield-density") );

	// Create a spritelist
	SpriteManager *sprites = SpriteManager::Instance();

	Planets *planets = Planets::Instance();
	list<string>* planetNames = planets->GetNames();
	for( list<string>::iterator pname = planetNames->begin(); pname != planetNames->end(); ++pname){
		sprites->Add(  planets->GetPlanet(*pname) );
	}

	// Gates!
	// TODO: These are random for now, but they should be set up in a structured network based on the planet locations at some point
	Gate* g;
	for(int i=0; i<100; i++){
		g = new Gate( Coordinate( float(rand()%(10*GATE_RADIUS) - 5*GATE_RADIUS), float(rand()%(10*GATE_RADIUS) - GATE_RADIUS/20)) );
		sprites->Add(g);
	}

	// Start the Lua Universe
	if( !( Lua::Load("Resources/Scripts/universe.lua") ))
	{
		LogMsg(ERROR,"Fatal error starting Lua.");
		quit = true;
	}
    if( 0 == OPTION(int,"options/development/editor-mode") ){
        if( !( Lua::Load("Resources/Scripts/player.lua") ))
        {
            LogMsg(ERROR,"Fatal error starting Lua.");
            quit = true;
        }
    } else {
        if( !( Lua::Load("Resources/Scripts/editor.lua") ))
        {
            LogMsg(ERROR,"Fatal error starting Lua.");
            quit = true;
        }
    }
    Lua::Call("Start");

	// Create the hud
	Hud::Hud();

	// Message appear in reverse order, so this is upside down
	Hud::Alert("-----------------------------------");
	Hud::Alert("Please Report all bugs to epiar.net");
	Hud::Alert("Epiar is currently under development.");

	fpsTS = Timer::GetTicks();

	// Load sample game music
	Song* bgmusic = Song::Get( OPTION(string,"options/simulation/bgmusic") );
	if(OPTION(int, "options/sound/background"))
		bgmusic->Play();

	// main game loop
	while( !quit ) {
		quit = inputs.Update();
		
		int logicLoops = Timer::Update();
		if( !paused ) {
			while(logicLoops--) {
				Lua::Call("Update");
				// Update cycle
				starfield.Update();
				camera->Update();
				sprites->Update();
				camera->Update();
				Hud::Update();
			}
		}

		// Erase cycle
		Video::Erase();
		
		// Draw cycle
		starfield.Draw();
		sprites->Draw();
		Hud::Draw();
		UI::Draw();
		Video::Update();
		
		// Don't kill the CPU (play nice)
		Timer::Delay();
		
		// Counting Frames
		fpsCount++;
		fpsTotal++;

		// Update the fps once per second
		if( (Timer::GetTicks() - fpsTS) >1000 ) { 
			Simulation::currentFPS = static_cast<float>(1000.0 *
					((float)fpsCount / (Timer::GetTicks() - fpsTS)));
			fpsTS = Timer::GetTicks();
			fpsCount = 0;
		}
	}

<<<<<<< HEAD
	Players::Instance()->Save(playersFilename);

	Log::Message("Average Framerate: %f Frames/Second", 1000.0 *((float)fpsTotal / Timer::GetTicks() ) );
=======
	LogMsg(INFO,"Average Framerate: %f Frames/Second", 1000.0 *((float)fpsTotal / Timer::GetTicks() ) );
>>>>>>> 961eab6c
	return true;
}

/**\brief Returns the current frames per second
 */
float Simulation::GetFPS() {
	return Simulation::currentFPS;
}

/**\brief Parses an XML simulation file
 * \return true if successful
 */
bool Simulation::Parse( void ) {
	xmlDocPtr doc;
	xmlNodePtr cur;
	int versionMajor = 0, versionMinor = 0, versionMacro = 0;

	File xmlfile = File( filename.c_str() );
	long filelen = xmlfile.GetLength();
	char *buffer = xmlfile.Read();
	doc = xmlParseMemory( buffer, static_cast<int>(filelen) );
	delete [] buffer;

	if( doc == NULL ) {
		LogMsg(WARN, "Could not load '%s' simulation file.", filename.c_str() );
		return false;
	}

	cur = xmlDocGetRootElement( doc );

	if( cur == NULL ) {
		LogMsg(WARN, "'%s' file appears to be empty.", filename.c_str() );
		xmlFreeDoc( doc );
		return false;
	}
	
	if( xmlStrcmp( cur->name, (const xmlChar *)"simulation" ) ) {
		LogMsg(WARN, "'%s' appears to be invalid. Root element was %s.", filename.c_str(), (char *)cur->name );
		xmlFreeDoc( doc );
		return false;
	} else {
		LogMsg(INFO, "'%s' file found and valid, parsing...", filename.c_str() );
	}
	
	cur = cur->xmlChildrenNode;
	while( cur != NULL ) {
		// Parse for the version information and any children nodes
		if( ( !xmlStrcmp( cur->name, (const xmlChar *)"version-major" ) ) ) {
			xmlChar *key = xmlNodeListGetString( doc, cur->xmlChildrenNode, 1 );
			versionMajor = atoi( (char *)key );
			xmlFree( key );
		} else if( ( !xmlStrcmp( cur->name, (const xmlChar *)"version-minor" ) ) ) {
			xmlChar *key = xmlNodeListGetString( doc, cur->xmlChildrenNode, 1 );
			versionMinor = atoi( (char *)key );
			xmlFree( key );
		} else if( ( !xmlStrcmp( cur->name, (const xmlChar *)"version-macro" ) ) ) {
			xmlChar *key = xmlNodeListGetString( doc, cur->xmlChildrenNode, 1 );
			versionMacro = atoi( (char *)key );
			xmlFree( key );
		} else {
			char *sectionName = (char *)cur->name;

			if( !strcmp( sectionName, "planets" ) ) {
				xmlChar *key = xmlNodeListGetString( doc, cur->xmlChildrenNode, 1 );
				planetsFilename = (char *)key;
				xmlFree( key );
				LogMsg(INFO, "Planets filename is %s.", planetsFilename.c_str() );
			}
			if( !strcmp( sectionName, "models" ) ) {
				xmlChar *key = xmlNodeListGetString( doc, cur->xmlChildrenNode, 1 );
				modelsFilename = (char *)key;
				xmlFree( key );
				LogMsg(INFO, "Models filename is %s.", modelsFilename.c_str() );
			}
			if( !strcmp( sectionName, "engines" ) ) {
				xmlChar *key = xmlNodeListGetString( doc, cur->xmlChildrenNode, 1 );
				enginesFilename = (char *)key;
				xmlFree( key );
				LogMsg(INFO, "Engines filename is %s.", enginesFilename.c_str() );
			}
			if( !strcmp( sectionName, "weapons" ) ) {
				xmlChar *key = xmlNodeListGetString( doc, cur->xmlChildrenNode, 1 );
				weaponsFilename = (char *)key;
				xmlFree( key );
				LogMsg(INFO, "Weapons filename is %s.", weaponsFilename.c_str() );
			}
			if( !strcmp( sectionName, "alliances" ) ) {
				xmlChar *key = xmlNodeListGetString( doc, cur->xmlChildrenNode, 1 );
				alliancesFilename = (char *)key;
				xmlFree( key );
				LogMsg(INFO, "Alliances filename is %s.", alliancesFilename.c_str() );
			}
			if( !strcmp( sectionName, "technologies" ) ) {
				xmlChar *key = xmlNodeListGetString( doc, cur->xmlChildrenNode, 1 );
				technologiesFilename = (char *)key;
				xmlFree( key );
				LogMsg(INFO, "Technologies filename is %s.", technologiesFilename.c_str() );
			}
			if( !strcmp( sectionName, "players" ) ) {
				xmlChar *key = xmlNodeListGetString( doc, cur->xmlChildrenNode, 1 );
				playersFilename = (char *)key;
				xmlFree( key );
<<<<<<< HEAD
				Log::Message( "Players filename is %s.", playersFilename.c_str() );
=======
				LogMsg(INFO, "playerDefaultModel is %s.", playerDefaultModel.c_str() );
			}
			if( !strcmp( sectionName, "playerDefaultEngine" ) ) {
				xmlChar *key = xmlNodeListGetString( doc, cur->xmlChildrenNode, 1 );
				playerDefaultEngine = (char *)key;
				xmlFree( key );
				LogMsg(INFO, "playerDefaultEngine is %s.", playerDefaultEngine.c_str() );
>>>>>>> 961eab6c
			}
		}
		
		cur = cur->next;
	}
	
	xmlFreeDoc( doc );
	
	LogMsg(INFO, "'%s' parsing done. File is version %d.%d.%d.", filename.c_str(), versionMajor, versionMinor, versionMacro );

	// Now load the various subsystems
	if( engines->Load( enginesFilename ) != true ) {
		LogMsg(ERROR, "There was an error loading the engines from '%s'.", enginesFilename.c_str() );
	}
	if( models->Load( modelsFilename ) != true ) {
		LogMsg(ERROR, "There was an error loading the models from '%s'.", modelsFilename.c_str() );
	}
	if( weapons->Load( weaponsFilename ) != true ) {
		LogMsg(ERROR, "There was an error loading the technologies from '%s'.", weaponsFilename.c_str() );
	}
	if( technologies->Load( technologiesFilename ) != true ) {
		LogMsg(ERROR, "There was an error loading the technologies from '%s'.", weaponsFilename.c_str() );
	}
	if( alliances->Load( alliancesFilename ) != true ) {
		LogMsg(ERROR, "There was an error loading the alliances from '%s'.", alliancesFilename.c_str() );
	}
	if( planets->Load( planetsFilename ) != true ) {
		LogMsg(WARN, "There was an error loading the planets from '%s'.", planetsFilename.c_str() );
	}
	if( players->Load( playersFilename ) != true ) {
		Log::Error( "There was an error loading the players from '%s'.", playersFilename.c_str() );
	}

	return true;
}

/**\fn Simulation::isPaused()
 * \brief Checks to see if Simulation is paused
 */<|MERGE_RESOLUTION|>--- conflicted
+++ resolved
@@ -202,13 +202,9 @@
 		}
 	}
 
-<<<<<<< HEAD
 	Players::Instance()->Save(playersFilename);
 
-	Log::Message("Average Framerate: %f Frames/Second", 1000.0 *((float)fpsTotal / Timer::GetTicks() ) );
-=======
 	LogMsg(INFO,"Average Framerate: %f Frames/Second", 1000.0 *((float)fpsTotal / Timer::GetTicks() ) );
->>>>>>> 961eab6c
 	return true;
 }
 
@@ -311,17 +307,7 @@
 				xmlChar *key = xmlNodeListGetString( doc, cur->xmlChildrenNode, 1 );
 				playersFilename = (char *)key;
 				xmlFree( key );
-<<<<<<< HEAD
-				Log::Message( "Players filename is %s.", playersFilename.c_str() );
-=======
-				LogMsg(INFO, "playerDefaultModel is %s.", playerDefaultModel.c_str() );
-			}
-			if( !strcmp( sectionName, "playerDefaultEngine" ) ) {
-				xmlChar *key = xmlNodeListGetString( doc, cur->xmlChildrenNode, 1 );
-				playerDefaultEngine = (char *)key;
-				xmlFree( key );
-				LogMsg(INFO, "playerDefaultEngine is %s.", playerDefaultEngine.c_str() );
->>>>>>> 961eab6c
+				LogMsg(INFO, "Players filename is %s.", playersFilename.c_str() );
 			}
 		}
 		
@@ -352,7 +338,7 @@
 		LogMsg(WARN, "There was an error loading the planets from '%s'.", planetsFilename.c_str() );
 	}
 	if( players->Load( playersFilename ) != true ) {
-		Log::Error( "There was an error loading the players from '%s'.", playersFilename.c_str() );
+		LogMsg(WARN, "There was an error loading the players from '%s'.", playersFilename.c_str() );
 	}
 
 	return true;
