--- conflicted
+++ resolved
@@ -111,13 +111,9 @@
 	       && Lua::Load("Resources/Scripts/ai.lua")
 	       && Lua::Load("Resources/Scripts/missions.lua")
 	       && Lua::Load("Resources/Scripts/player.lua")
-<<<<<<< HEAD
 	       && Lua::Load("Resources/Scripts/autopilot.lua")
 	       && Lua::Load("Resources/Scripts/fleet.lua");
-=======
-	       && Lua::Load("Resources/Scripts/autopilot.lua");
-
->>>>>>> 4bd82c91
+
 	if (!luaLoad) {
 		LogMsg(ERR,"Fatal error starting Lua.");
 		return false;
