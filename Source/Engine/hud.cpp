/*
 * Filename      : hud.cpp
 * Author(s)     : Chris Thielen (chris@luethy.net)
 * Date Created  : Sunday, July 23, 2006
 * Last Modified : Saturday, January 5, 2008
 * Purpose       : Handles the Heads-Up-Display
 * Notes         :
 */

#include "common.h"
#include "Engine/console.h"
#include "Engine/hud.h"
#include "Engine/simulation.h"
#include "Graphics/video.h"
#include "includes.h"
#include "Sprites/player.h"
#include "Utilities/log.h"
#include "Utilities/timer.h"

#define ALERT_DELAY 3500
/* Length of the hull integrity bar (pixels) + 6px (the left+right side imgs) */
#define HULL_INTEGRITY_BAR  65
/* Location on screen of hull integrity bar (x,y) coord is top-left */
#define HULL_INTEGRITY_X     5
#define HULL_INTEGRITY_Y     5
/* Center of radar in px coords. Derrived from hud_radarnav.png */
#define RADAR_MIDDLE_X      61
#define RADAR_MIDDLE_Y      61
/* Width/height of radar. Derrived from hud_radarnav.png */
#define RADAR_WIDTH        122
#define RADAR_HEIGHT       122

vector<AlertMessage> Hud::AlertMessages;
Image *Hud::im_hullstr = NULL;
Image *Hud::im_hullstr_leftbar = NULL;
Image *Hud::im_hullstr_rightbar = NULL;
Image *Hud::im_hullstr_bar = NULL;
Image *Hud::im_shieldstat = NULL;
Image *Hud::im_radarnav = NULL;
int Radar::visibility = 1000;

AlertMessage::AlertMessage( string message, Uint32 length )
{
	this->message = message;
	this->length = length;
}

Hud *Hud::pInstance = 0; // initialize pointer

Hud *Hud::Instance( void ) {
	if( pInstance == 0 ) { // is this the first call?
		pInstance = new Hud; // create the sold instance
	}
	return( pInstance );
}

Hud::Hud( void ) {
	/* Load hull strength images */
	im_hullstr = new Image( "Resources/Graphics/hud_hullstr.png" );
	im_hullstr_leftbar = new Image( "Resources/Graphics/hud_hullstr_leftbar.png" );
	im_hullstr_rightbar = new Image( "Resources/Graphics/hud_hullstr_rightbar.png" );
	im_hullstr_bar = new Image( "Resources/Graphics/hud_hullstr_bar.png" );
	/* Load shield integrity images */
	im_shieldstat = new Image( "Resources/Graphics/hud_shieldintegrity.png" );
	/* Load radar and navigation images */
	im_radarnav = new Image( "Resources/Graphics/hud_radarnav.png" );
}

void Hud::Update( void ) {
	Console::Update();

}

void Hud::Draw( SpriteManager *sprites ) {
	Hud::DrawHullIntegrity();
	Hud::DrawShieldIntegrity();
	Hud::DrawRadarNav( sprites );
	Hud::DrawMessages();
	Console::Draw();
	Hud::DrawFPS();
}

// Draw HUD messages (eg Welcome to Epiar)
void Hud::DrawMessages() {
	Vera10->Render( 15, Video::GetHeight() - 15, "Welcome to Epiar 0.1.0" );
}

// Draw the current framerate (calculated in simulation.cpp)
void Hud::DrawFPS() {
	const char *frameRate[16] = {0};
	memset(frameRate, 0, sizeof(char) * 10);
	sprintf((char *)frameRate, "%f fps", Simulation::GetFPS());
	Vera10->Render( 30, Video::GetHeight() - 30, (const char *)frameRate );
}

void Hud::DrawHullIntegrity() {
	short int pen_x = HULL_INTEGRITY_X;
	short int pen_y = HULL_INTEGRITY_Y;
	
	/* Draw the backing */
	im_hullstr->Draw( pen_x, pen_y );
	/* Draw the left side of the bar */
	pen_x += 40;
	pen_y += 5;
	im_hullstr_leftbar->Draw( pen_x, pen_y );
	
	/* Calculate how long the bar shouuld be based on player's hull health */
	Player *player = Player::Instance();
	
	short int bar_len = (short int)(player->getHullIntegrityPct() * (float)HULL_INTEGRITY_BAR);
	
	pen_x += 3;
	for( int i = 0; i < bar_len; i++ ) {
		im_hullstr_bar->Draw( pen_x + i, pen_y );
	}
	
	/* Draw the right side of the bar (43 is where the left bar ends,
	 * plus bar_len, the length of the middle part of the bar, which decreases
	 * with the player's health */
	pen_x += bar_len;
	im_hullstr_rightbar->Draw( pen_x, pen_y );
}

void Hud::DrawShieldIntegrity() {
	im_shieldstat->Draw( 35, 30 );
}

void Hud::DrawRadarNav( SpriteManager *sprites ) {
	im_radarnav->Draw( Video::GetWidth() - 129, 5 );
	
	Radar::Draw( sprites );
}

void Hud::Alert( const char *message, ... )
{
	va_list args;
	char msgBuffer[ 4096 ] = {0};

	va_start( args, message );

	vsnprintf( msgBuffer, 4095, message, args );

	va_end( args );

	AlertMessages.push_back( AlertMessage( msgBuffer, Timer::GetTicks() + ALERT_DELAY ) );
}

Radar::Radar( void ) {
}

void Radar::SetVisibility( int visibility ) {
	Radar::visibility = visibility;
}

void Radar::Draw( SpriteManager *sprites ) {
	short int radar_mid_x = RADAR_MIDDLE_X + Video::GetWidth() - 129;
	short int radar_mid_y = RADAR_MIDDLE_Y + 5;
	int radarSize;

<<<<<<< HEAD
	list<Sprite*> *spriteList = sprites.GetSpritesNear(Player::Instance()->GetWorldPosition(), (float)visibility);
	for( list<Sprite*>::const_iterator iter = spriteList->begin(); iter != spriteList->end(); iter++)
=======
	const list<Sprite*>& spriteList = sprites->GetSprites();
	for( list<Sprite*>::const_iterator iter = spriteList.begin(); iter != spriteList.end(); iter++)
>>>>>>> 75e4f47c
	{
		Coordinate blip( -(RADAR_HEIGHT / 2.0), (RADAR_WIDTH / 2.0), (RADAR_HEIGHT / 2.0), -(RADAR_WIDTH / 2.0) );
		Sprite *sprite = *iter;
		
		//if( sprite->GetDrawOrder() == DRAW_ORDER_PLAYER ) continue;
		
		// Calculate the blip coordinate for this sprite
		Coordinate wpos = sprite->GetWorldPosition();
		WorldToBlip( wpos, blip );
		
		if( blip.ViolatesBoundary() == false ) {
			/* blip is on the radar */
			
			/* Convert to screen coords */
			blip.SetX( blip.GetX() + radar_mid_x );
			blip.SetY( blip.GetY() + radar_mid_y );

			radarSize = int((sprite->GetRadarSize() / float(visibility)) * (RADAR_HEIGHT/4.0));
			
			
			Video::DrawCircle(
				blip,
				(radarSize>=1) ?radarSize: 1,
				1,
				sprite->GetRadarColor() );
		}
	}
}

void Radar::WorldToBlip( Coordinate &w, Coordinate &b ) {
	Player *p = Player::Instance();
	Coordinate player = p->GetWorldPosition();
	
	b.SetX( ( ( w.GetX() - player.GetX() ) / float(visibility) ) * ( RADAR_WIDTH / 2.0 ) );
	b.SetY( ( ( w.GetY() - player.GetY() ) / float(visibility) ) * ( RADAR_HEIGHT / 2.0 ) );
}<|MERGE_RESOLUTION|>--- conflicted
+++ resolved
@@ -157,13 +157,8 @@
 	short int radar_mid_y = RADAR_MIDDLE_Y + 5;
 	int radarSize;
 
-<<<<<<< HEAD
-	list<Sprite*> *spriteList = sprites.GetSpritesNear(Player::Instance()->GetWorldPosition(), (float)visibility);
+	list<Sprite*> *spriteList = sprites->GetSpritesNear(Player::Instance()->GetWorldPosition(), (float)visibility);
 	for( list<Sprite*>::const_iterator iter = spriteList->begin(); iter != spriteList->end(); iter++)
-=======
-	const list<Sprite*>& spriteList = sprites->GetSprites();
-	for( list<Sprite*>::const_iterator iter = spriteList.begin(); iter != spriteList.end(); iter++)
->>>>>>> 75e4f47c
 	{
 		Coordinate blip( -(RADAR_HEIGHT / 2.0), (RADAR_WIDTH / 2.0), (RADAR_HEIGHT / 2.0), -(RADAR_WIDTH / 2.0) );
 		Sprite *sprite = *iter;
