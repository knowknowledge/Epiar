/**\file			player.cpp
 * \author			Chris Thielen (chris@epiar.net)
 * \date			Created: Wednesday, July 5, 2006
 * \date			Modified: Saturday, January 5, 2008
 * \brief			Main player-specific functions and handle
 * \details
 */

#include "includes.h"
#include "common.h"
#include "Sprites/player.h"
<<<<<<< HEAD
#include "Utilities/camera.h"
#include "Sprites/spritemanager.h"
=======
#include "Sprites/planets.h"
#include "Sprites/spritemanager.h"
#include "Utilities/components.h"
>>>>>>> 2a038e72

/**\class Player
 * \brief Main player-specific functions and handle. */

Player *Player::pInstance = 0;
string Player::lastPlanet="";
/**\brief Fetch the current player Instance
 */
Player *Player::Instance( void ) {
	if( pInstance == NULL ) { // is this the first call?
		LogMsg(ERR,"Attempting to use Player information when no player is loaded!");
		assert(0);
	}

	return( pInstance );
}



/**\brief set name of last planet visited
 */
void Player::setLastPlanet( string planetName){
	lastPlanet=planetName;
}

/**\brief Constructor
 */
Player::Player() {
	this->SetRadarColor( Color::Get(0xFF,0xD7,0) );
}

/**\brief Destructor
 */
Player::~Player() {
	pInstance = NULL;
	LogMsg(INFO, "You have been destroyed..." );
}

/**\brief Run the Player Update
 */
void Player::Update( void ) {
	Ship::Update();
}

/**\brief Parse one player out of an xml node
 */
bool Player::FromXMLNode( xmlDocPtr doc, xmlNodePtr node ) {
	xmlNodePtr  attr;
	string value;
	Coordinate pos;
	if( (attr = FirstChildNamed(node, "planet"))){
		string temp;
		xmlNodePtr name = FirstChildNamed(attr,"name");
		value = NodeToString(doc,name);
		
		xmlNodePtr xPos = FirstChildNamed(attr,"x");
		temp = NodeToString(doc,xPos);
		float x = atof( temp.c_str() );
		xmlNodePtr yPos = FirstChildNamed(attr,"y");
		temp = NodeToString(doc,yPos);
		float y = atof( temp.c_str() );
		
		list<Sprite*> *sprites;
		list<Sprite*>::iterator iter;
		sprites = SpriteManager::Instance()->GetSprites(DRAW_ORDER_PLANET);
		for(iter = sprites->begin(); iter!= sprites->end(); ++iter){
			Planet *p=(Planet*) (*iter);
			if((p)->GetName()==value){
				pos=(p)->GetWorldPosition();
				break;
			}
		}
	
		if(iter == sprites->end()){
			LogMsg(ERR,"No Planet found with name %s", value.c_str());
			pos.SetX(x);
			pos.SetY(y);
		}
	}else return false;
			
	SetWorldPosition( pos );

	if( (attr = FirstChildNamed(node,"model")) ){
		value = NodeToString(doc,attr);
		Model* model = Models::Instance()->GetModel( value );
		if( NULL!=model) {
			SetModel( model );
		} else {
			LogMsg(ERR,"No such model as '%s'", value.c_str());
			return false;
		}
	} else return false;
	
	if( (attr = FirstChildNamed(node,"engine")) ){
		value = NodeToString(doc,attr);
		Engine* engine = Engines::Instance()->GetEngine( value );
		if( NULL!=engine) {
			SetEngine( engine );
		} else {
			LogMsg(ERR,"No such engine as '%s'", value.c_str());
			return false;
		}
	} else return false;


	if( (attr = FirstChildNamed(node,"credits")) ){
		value = NodeToString(doc,attr);
		SetCredits( atoi(value.c_str()) );
	} else return false;

	for( attr = FirstChildNamed(node,"weapon"); attr!=NULL; attr = NextSiblingNamed(attr,"weapon") ){
		AddShipWeapon( NodeToString(doc,attr) );
	}

	for( attr = FirstChildNamed(node,"outfit"); attr!=NULL; attr = NextSiblingNamed(attr,"outfit") ){
		AddOutfit( NodeToString(doc,attr) );
	}

	for( attr = FirstChildNamed(node,"cargo"); attr!=NULL; attr = NextSiblingNamed(attr,"cargo") ){
		xmlNodePtr type = FirstChildNamed(attr,"type");
		xmlNodePtr ammt = FirstChildNamed(attr,"amount");
		if(!type || !ammt)
			return false;
		if( NodeToInt(doc,ammt) > 0 )
		{
			StoreCommodities( NodeToString(doc,type), NodeToInt(doc,ammt) );
		}
	}

	for( attr = FirstChildNamed(node,"ammo"); attr!=NULL; attr = NextSiblingNamed(attr,"ammo") ){
		xmlNodePtr type = FirstChildNamed(attr,"type");
		xmlNodePtr ammt = FirstChildNamed(attr,"amount");
		if(!type || !ammt)
			return false;
		AmmoType ammoType = Weapon::AmmoNameToType( NodeToString(doc,type) );
		int ammoCount = NodeToInt(doc,ammt);
		if( ammoType < max_ammo ) {
			AddAmmo( ammoType, ammoCount );
		} else return false;
	}

	if( (attr = FirstChildNamed(node,"lastLoadTime")) ){
		lastLoadTime = NodeToInt(doc,attr);
	} else {
		lastLoadTime = (time_t)0;
	}

	return true;
}

/**\brief Save this Player to an xml node
 */
xmlNodePtr Player::ToXMLNode(string componentName) {
	char buff[256];
	char *timestamp;
    xmlNodePtr section = xmlNewNode(NULL, BAD_CAST componentName.c_str());

	// Player Stats
	xmlNewChild(section, NULL, BAD_CAST "name", BAD_CAST this->GetName().c_str() );

	xmlNodePtr planet = xmlNewNode(NULL, BAD_CAST "planet" );
	xmlNewChild(planet, NULL, BAD_CAST "name", BAD_CAST lastPlanet.c_str()); 
	snprintf(buff, sizeof(buff), "%d", (int)this->GetWorldPosition().GetX() );
	xmlNewChild(planet, NULL, BAD_CAST "x", BAD_CAST buff );
	snprintf(buff, sizeof(buff), "%d", (int)this->GetWorldPosition().GetY() );
	xmlNewChild(planet, NULL, BAD_CAST "y", BAD_CAST buff );
	xmlAddChild(section,planet);
	
	xmlNewChild(section, NULL, BAD_CAST "model", BAD_CAST this->GetModelName().c_str() );
	xmlNewChild(section, NULL, BAD_CAST "engine", BAD_CAST this->GetEngineName().c_str() );
	snprintf(buff, sizeof(buff), "%d", this->GetCredits() );
	xmlNewChild(section, NULL, BAD_CAST "credits", BAD_CAST buff );

	// Ammo
	map<Weapon*,int> weapons = this->GetWeaponsAndAmmo();
	map<Weapon*,int>::iterator it = weapons.begin();
	while( it!=weapons.end() ) {
		xmlNewChild(section, NULL, BAD_CAST "weapon", BAD_CAST ((*it).first)->GetName().c_str() );
		++it;
	}
	for(int a=0;a<max_ammo;a++){
<<<<<<< HEAD
		if(GetAmmo(AmmoType(a)) != 0 ){
			snprintf(buff, sizeof(buff), "%d", GetAmmo(AmmoType(a)) );
=======
		if(getAmmo(AmmoType(a))){ // Don't save empty ammo Nodes

			snprintf(buff, sizeof(buff), "%d", getAmmo(AmmoType(a)) );
>>>>>>> 2a038e72
			xmlNodePtr ammo = xmlNewNode(NULL, BAD_CAST "ammo");
			xmlNewChild(ammo, NULL, BAD_CAST "type", BAD_CAST Weapon::AmmoTypeToName((AmmoType)a).c_str() );
			xmlNewChild(ammo, NULL, BAD_CAST "amount", BAD_CAST buff );
			xmlAddChild(section, ammo);
		}
	}

	// Cargo
	map<Commodity*,unsigned int> cargo = this->GetCargo();
	map<Commodity*,unsigned int>::iterator iter;
	for(iter = cargo.begin(); iter!=cargo.end(); ++iter) {
		if( !(*iter).second )
		{
			continue; // Don't Save empty cargo Nodes
		}
		snprintf(buff, sizeof(buff), "%d", (*iter).second );
		xmlNodePtr ammo = xmlNewNode(NULL, BAD_CAST "cargo");
		xmlNewChild(ammo, NULL, BAD_CAST "type", BAD_CAST ((*iter).first)->GetName().c_str() );
		xmlNewChild(ammo, NULL, BAD_CAST "amount", BAD_CAST buff );
		xmlAddChild(section, ammo);
	}
	list<Outfit*> *outfits = this->GetOutfits();
	for( list<Outfit*>::iterator it_w = outfits->begin(); it_w!=outfits->end(); ++it_w ){
		xmlNewChild(section, NULL, BAD_CAST "outfit", BAD_CAST (*it_w)->GetName().c_str() );
	}

	// Last Load Time
	snprintf(buff, sizeof(buff), "%d", (int)lastLoadTime );
	xmlNewChild(section, NULL, BAD_CAST "lastLoadTime", BAD_CAST buff );

	// Save a Human readable comment to explain the Last Load time
	strcpy( buff, "Last Load: " );
	timestamp = ctime( &lastLoadTime );
	timestamp[strlen(timestamp)-1] = '\0';
	xmlAddChild( section, xmlNewComment( BAD_CAST timestamp));

	return section;
}


/**\class Players
 * \brief Collection of Player objects
 */
Players *Players::pInstance = 0; // initialize pointer

/**\brief Returns or creates the Players instance.
 * \return Pointer to the Players instance
 */
Players *Players::Instance( void ) {
	if( pInstance == 0 ) { // is this the first call?
		pInstance = new Players; // create the sold instance
		pInstance->rootName = "players";
		pInstance->componentName = "player";
	}
	return( pInstance );
}

/**\brief Create a new Player
 * This is used instead of a normal class constructor
 */
Player* Players::CreateNew(string playerName) {
	Player* newPlayer = new Player;

	newPlayer->name = playerName;

	newPlayer->SetModel( defaultModel );
	newPlayer->SetEngine( defaultEngine );
	newPlayer->SetCredits( defaultCredits );
	newPlayer->SetWorldPosition( defaultLocation );

	newPlayer->lastLoadTime = time(NULL);

	// Focus the camera on the sprite
	Camera::Instance()->Focus( newPlayer );
	Add((Component*)newPlayer);
	SpriteManager::Instance()->Add(newPlayer);
	Player::pInstance = newPlayer;

	return newPlayer;
}

/**\brief Create a new Player
 */
Player* Players::LoadLast() {
	list<string>* names = GetNames();
	list<string>::iterator i = names->begin();
	Player* latest;

	if( names->empty() ){
		return false;
	}

	latest = GetPlayer(*i);
	i++;
	for(; i != names->end(); ++i )
	{
		if( latest->lastLoadTime < GetPlayer(*i)->lastLoadTime )
			latest = GetPlayer(*i);
	}
	return LoadPlayer( latest->GetName() );
}

/**\brief Load a given Player
 */
Player* Players::LoadPlayer(string playerName) {
	Player* newPlayer = GetPlayer(playerName);
	// If the player saved a bad Model or Engine, pick the default
	if(newPlayer->GetModelName() == "") {
		LogMsg(ERR, "The Player '%s' has been corrupted: Bad model.",newPlayer->GetName().c_str() );
		newPlayer->SetModel( defaultModel );
	}
	if(newPlayer->GetEngineName() == "") {
		LogMsg(ERR, "The Player '%s' has been corrupted: Bad engine.",newPlayer->GetName().c_str() );
		newPlayer->SetEngine( defaultEngine );
	}

	// We can't start the game with bad player Information
	assert( newPlayer->GetModelName() != "" );
	assert( newPlayer->GetEngineName() != "" );

	// Remeber this Player
	newPlayer->lastLoadTime = time(NULL);
	SpriteManager::Instance()->Add( newPlayer );
	Camera::Instance()->Focus( newPlayer );

	Player::pInstance = newPlayer;

	LogMsg(INFO, "Loaded the Player '%s'.",newPlayer->GetName().c_str() );
	return newPlayer;
}

/**\brief Set Default values for new Players
 */
void Players::SetDefaults(
	Model *_defaultModel,
	Engine *_defaultEngine,
	int _defaultCredits,
	Coordinate _defaultLocation)
{
	assert(_defaultModel);
	assert(_defaultEngine);
	assert(_defaultCredits > 0);
	defaultModel = _defaultModel;
	defaultEngine = _defaultEngine;
	defaultCredits = _defaultCredits;
	defaultLocation = _defaultLocation;
}
<|MERGE_RESOLUTION|>--- conflicted
+++ resolved
@@ -9,14 +9,10 @@
 #include "includes.h"
 #include "common.h"
 #include "Sprites/player.h"
-<<<<<<< HEAD
 #include "Utilities/camera.h"
 #include "Sprites/spritemanager.h"
-=======
 #include "Sprites/planets.h"
-#include "Sprites/spritemanager.h"
 #include "Utilities/components.h"
->>>>>>> 2a038e72
 
 /**\class Player
  * \brief Main player-specific functions and handle. */
@@ -198,14 +194,9 @@
 		++it;
 	}
 	for(int a=0;a<max_ammo;a++){
-<<<<<<< HEAD
-		if(GetAmmo(AmmoType(a)) != 0 ){
+		if(GetAmmo(AmmoType(a)) != 0 ){ // Don't save empty ammo Nodes
 			snprintf(buff, sizeof(buff), "%d", GetAmmo(AmmoType(a)) );
-=======
-		if(getAmmo(AmmoType(a))){ // Don't save empty ammo Nodes
-
-			snprintf(buff, sizeof(buff), "%d", getAmmo(AmmoType(a)) );
->>>>>>> 2a038e72
+
 			xmlNodePtr ammo = xmlNewNode(NULL, BAD_CAST "ammo");
 			xmlNewChild(ammo, NULL, BAD_CAST "type", BAD_CAST Weapon::AmmoTypeToName((AmmoType)a).c_str() );
 			xmlNewChild(ammo, NULL, BAD_CAST "amount", BAD_CAST buff );
