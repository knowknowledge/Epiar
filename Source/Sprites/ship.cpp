/**\file			ship.cpp
 * \author			Chris Thielen (chris@luethy.net)
 * \date			Created: Unknown (2006?)
 * \date			Modified: Friday, November 14, 2009
 * \brief
 * \details
 */

#include "includes.h"
#include "common.h"
#include "Sprites/ship.h"
#include "Utilities/timer.h"
#include "Utilities/trig.h"
#include "Sprites/spritemanager.h"
#include "Utilities/xml.h"


/**\class Ship
 * \brief Ship handling. */

Ship::Ship() {
	model = NULL;
	flareAnimation = NULL;
	
	/* Initalize ship's condition */
	status.hullEnergyAbsorbed = 0;
<<<<<<< HEAD
	projectileAmmo = 10;
	fireDelay = 0;
	
	SetRadarColor( Color::Get( 0, 255, 0 ) );
	SetAngle( float( rand() % 360 ) );
	
	/* Debug: Add all weapons to this ships weapons list, later we will only basic and when they are purchasedhi */
	Weapons* weapons = Weapons::Instance();
	
	// need to copy weapons instead of modifying originals, this is temp
	for( list<Weapon *>::iterator i = weapons->weapons.begin(); i != weapons->weapons.end(); ++i ) {
		shipWeapons.push_back(*i);
		(*i)->setAmmo(1000);
	}
	selectedWeapon = 0;
=======
	status.lastWeaponChangeAt = 0;
	status.lastFiredAt = 0;
	status.selectedWeapon = 0;

	SetRadarColor(Color::Get(255,0,0));
	SetAngle( float( rand() %360 ) );
>>>>>>> a0ee036c
}

bool Ship::SetModel( Model *model ) {
	if( model ) {
		this->model = model;
		
		SetImage( model->GetImage() );
		SetFlareAnimation( model->GetFlareAnimation() );
		
		return( true );
	}
	
	return( false );
}

Sprite *Ship::GetSprite() {
	return( (Sprite *)this );
}

string Ship::GetModelName() {
	if (model){
		return model->GetName();
	} else {
		return "";
	}
}

void Ship::Rotate( float direction ) {
	float rotPerSecond, timerDelta, maxturning;
	float angle = GetAngle();
	
	if( !model ) {
		Log::Warning( "Attempt to rotate sprite with no model." );
		return;
	}

	// Compute the maximum amount that the ship can turn
	rotPerSecond = model->GetRotationsPerSecond();
	timerDelta = Timer::GetDelta();
	maxturning = static_cast<float>((rotPerSecond * timerDelta) * 360.);

	// Cap the ship rotation
	if (fabs(direction) > maxturning){ 
		if (direction > 0 )
			angle += maxturning;
		else
			angle -= maxturning;
	} else {
		angle += direction;
	}
	
	// Normalize
    angle = normalizeAngle(angle);
	
	SetAngle( angle );
}

void Ship::Accelerate( void ) {
	Trig *trig = Trig::Instance();
	Coordinate momentum = GetMomentum();
	float angle = static_cast<float>(trig->DegToRad( GetAngle() ));
	float speed = model->GetMaxSpeed();

	momentum += Coordinate( trig->GetCos( angle ) * model->GetAcceleration() * Timer::GetDelta(),
	                         -1 * trig->GetSin( angle ) * model->GetAcceleration() * Timer::GetDelta() );

	momentum.EnforceBoundaries(speed,speed,speed,speed);
	
	SetMomentum( momentum );
	
	status.isAccelerating = true;
}


void Ship::Damage(short int damage) {
	status.hullEnergyAbsorbed += damage;
}

void Ship::Update( void ) {
	Sprite::Update(); // update momentum and other generic sprite attributes
	
	if( status.isAccelerating == false ) {
		flareAnimation->Reset();
	}

	// Show the hits taken as part of the radar color THIS SHOULD BE AN UPGRADE
	//SetRadarColor(Color::Get(int(255 *getHullIntegrityPct()),0 ,0));
	
	// Ship has taken as much damage as possible...
	// It Explodes!
	if( status.hullEnergyAbsorbed >=  (float)model->getMaxEnergyAbsorption() ) {
		SpriteManager *sprites = SpriteManager::Instance();
		sprites->Delete( (Sprite*)this );
	}
}

bool Ship::SetFlareAnimation( string filename ) {
	if( flareAnimation )
		delete flareAnimation;
	
	flareAnimation = new Animation( filename );
	
	return true;
}

void Ship::Draw( void ) {
	Trig *trig = Trig::Instance();
	
	Sprite::Draw();
	
	// Draw the flare animation, if required
	if( status.isAccelerating ) {
		Coordinate position = GetWorldPosition();
		float direction = GetAngle();
		float tx, ty;
		
		trig->RotatePoint( static_cast<float>((position.GetScreenX() -
						(flareAnimation->GetHalfWidth() + model->GetThrustOffset()) )),
				static_cast<float>(position.GetScreenY()),
				static_cast<float>(position.GetScreenX()),
				static_cast<float>(position.GetScreenY()), &tx, &ty,
				static_cast<float>( trig->DegToRad( direction ) ));
		flareAnimation->Draw( (int)tx, (int)ty, direction );
		
		status.isAccelerating = false;
	}
}

FireStatus Ship::Fire() {
	// Check  that some weapon is attached
	if ( shipWeapons.empty() ) {
		return FireNoWeapons;
	}

	// Check that we are always selecting a real weapon
	assert( (status.selectedWeapon>=0 && status.selectedWeapon < shipWeapons.size() ) );

	Weapon* currentWeapon = shipWeapons.at(status.selectedWeapon);
	// Check that the weapon has cooled down;
	if( !( (int)(currentWeapon->GetFireDelay()) < (int)(Timer::GetTicks() - status.lastFiredAt)) ) {
		return FireNotReady;
	}
	// Check that there is sufficient ammo
	else if( ammo.find(currentWeapon->GetAmmoType())->second < currentWeapon->GetAmmoConsumption() ) { 
		return FireNoAmmo;
	} else {
		//Calculate the offset needed by the ship to fire infront of the ship
		Trig *trig = Trig::Instance();
		float angle = static_cast<float>(trig->DegToRad( GetAngle() ));		
		Coordinate worldPosition  = GetWorldPosition();
		int offset = model->GetImage()->GetHalfHeight();
		worldPosition += Coordinate(trig->GetCos( angle ) * offset, -trig->GetSin( angle ) * offset);

		//Fire the weapon
		SpriteManager *sprites = SpriteManager::Instance();
		Projectile *projectile = new Projectile(GetAngle(), worldPosition, GetMomentum(), currentWeapon);
		projectile->SetOwnerID( this->GetID() );
		sprites->Add( (Sprite*)projectile );

		//track number of ticks the last fired occured
		status.lastFiredAt = Timer::GetTicks();
		//reduce ammo
		ammo.find(currentWeapon->GetAmmoType())->second -=  currentWeapon->GetAmmoConsumption();

		return FireSuccess;
	}
	
}

void Ship::addShipWeapon(Weapon *i){
	shipWeapons.push_back(i);
}

void Ship::addShipWeapon(string weaponName){
	Weapons *weapons = Weapons::Instance();
	addShipWeapon(weapons->GetWeapon(weaponName));	
}

bool Ship::ChangeWeapon() {
	if (shipWeapons.size() && (250 < Timer::GetTicks() - status.lastWeaponChangeAt)){
		status.selectedWeapon = (status.selectedWeapon+1)%shipWeapons.size();
		return true;
	}
	return false;
}

void Ship::removeShipWeapon(int pos){
	shipWeapons.erase(shipWeapons.begin()+pos);
}

void Ship::addAmmo(string weaponName, int qty){
	Weapons *weapons = Weapons::Instance();
	Weapon* currentWeapon = weapons->GetWeapon(weaponName);
	
	if (ammo.find(currentWeapon->GetAmmoType()) == ammo.end() ) {
		ammo.insert ( pair<int,int>(currentWeapon->GetAmmoType(),qty) );
	} else {
		ammo.find(currentWeapon->GetAmmoType())->second += qty;
	}
	
}

float Ship::directionTowards(Coordinate target){
	float theta;
	//Trig *trig = Trig::Instance();
	Coordinate position = target - GetWorldPosition();

	theta = position.GetAngle();//trig->RadToDeg(atan2( - position.GetY(), position.GetX()));
	//Log::Message("Angle towards target (%f,%f) is %f.",target.GetX(),target.GetY(),theta);
	//Log::Message("Current Angle %f",this->GetAngle());
	return this->directionTowards(theta);
}

// Returns the best direction to turn in order to aim in a certain direction
float Ship::directionTowards(float angle){
	return normalizeAngle(angle - this->GetAngle());
}

// Returns the ship's integrity as a percentage (0.0-1.0, where 1.0 = 100%)
float Ship::getHullIntegrityPct() {
	assert( model );
	float remaining =  ( (float)model->getMaxEnergyAbsorption() - (float)status.hullEnergyAbsorbed ) / (float)model->getMaxEnergyAbsorption();
	//Log::Message("Ship has taken %d damage out of %d possibile. %02f%% Remaining",status.hullEnergyAbsorbed,model->getMaxEnergyAbsorption(),remaining);
	return(remaining);
}

Weapon* Ship::getCurrentWeapon() {
	if(shipWeapons.size()==0) return (Weapon*)NULL;
	return shipWeapons.at(status.selectedWeapon);
}

int Ship::getCurrentAmmo() {
	if(shipWeapons.size()==0) return 0;
	Weapon* currentWeapon = shipWeapons.at(status.selectedWeapon);
	return ammo.find(currentWeapon->GetAmmoType())->second;
}<|MERGE_RESOLUTION|>--- conflicted
+++ resolved
@@ -24,7 +24,7 @@
 	
 	/* Initalize ship's condition */
 	status.hullEnergyAbsorbed = 0;
-<<<<<<< HEAD
+
 	projectileAmmo = 10;
 	fireDelay = 0;
 	
@@ -40,14 +40,6 @@
 		(*i)->setAmmo(1000);
 	}
 	selectedWeapon = 0;
-=======
-	status.lastWeaponChangeAt = 0;
-	status.lastFiredAt = 0;
-	status.selectedWeapon = 0;
-
-	SetRadarColor(Color::Get(255,0,0));
-	SetAngle( float( rand() %360 ) );
->>>>>>> a0ee036c
 }
 
 bool Ship::SetModel( Model *model ) {
