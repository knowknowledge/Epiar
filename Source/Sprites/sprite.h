/*
 * Filename      : sprite.h
 * Author(s)     : Chris Thielen (chris@luethy.net)
 * Date Created  : Unknown (2006?)
 * Last Modified : Saturday, January 5, 2008
 * Purpose       : 
 * Notes         :
 */

#ifndef __h_sprite__
#define __h_sprite__

#include "Graphics/image.h"
#include "Graphics/video.h"
#include "Engine/models.h"
#include "Utilities/coordinate.h"

// With the draw order, higher numbers are drawn later (on top)
#define DRAW_ORDER_PLANET  0
#define DRAW_ORDER_SHIP    1
#define DRAW_ORDER_PLAYER  2

class Sprite {
	public:
		Sprite();
		virtual ~Sprite() {};
		
		Coordinate GetWorldPosition( void );
		void SetWorldPosition( Coordinate coord );
		
		virtual void Update( void );
		virtual void Draw( void );
		
		int GetID( void ) { return id; }

		float GetAngle( void ) {
			return( angle );
		}
		void SetAngle( float angle ) {
			this->angle = angle;
		}
		Coordinate GetMomentum( void ) {
			return momentum;
		}
		void SetMomentum( Coordinate momentum ) {
			this->momentum = momentum;
		}
		Coordinate GetAcceleration( void ) {
			return acceleration;
		}
		void SetImage( Image *image ) {
			this->image = image;
			this->radarSize = ( image->GetWidth() + image->GetHeight() ) /(2);
		}
		void SetRadarColor( Color col ){
			this->radarColor = col;
		}
		Image *GetImage( void ) {
			return image;
		}
<<<<<<< HEAD
		short int GetRadarSize( void ) { return radarSize; }
		virtual Color GetRadarColor( void ) { return radarColor; }
		
=======
		int GetRadarSize( void ) { return radarSize; }
		Color GetRadarColor( void ) { return radarColor; }
>>>>>>> 75e4f47c
		virtual int GetDrawOrder( void ) = 0;
		
	private:
		static int sprite_ids;
		int id;
		Coordinate worldPosition;
		Coordinate momentum;
		Coordinate acceleration;
		Coordinate lastMomentum;
		Image *image;
		float angle;
		int radarSize;
		Color radarColor;
		
};

bool compareSpritePtrs(Sprite* a, Sprite* b);

// Creates a binary comparison object that can be passed to stl sort.
// Sprites will be sorted by distance from the point in ascending order.
struct compareSpriteDistFromPoint
	: public std::binary_function<Sprite*, Sprite*, bool>
{
	compareSpriteDistFromPoint(const Coordinate& c) : point(c) {}

	bool operator() (Sprite* a, Sprite* b) {
		return (point - a->GetWorldPosition()).GetMagnitude()
		     < (point - b->GetWorldPosition()).GetMagnitude() ;
	}

	Coordinate point;
};

#endif // __h_sprite__<|MERGE_RESOLUTION|>--- conflicted
+++ resolved
@@ -58,14 +58,8 @@
 		Image *GetImage( void ) {
 			return image;
 		}
-<<<<<<< HEAD
-		short int GetRadarSize( void ) { return radarSize; }
+		int GetRadarSize( void ) { return radarSize; }
 		virtual Color GetRadarColor( void ) { return radarColor; }
-		
-=======
-		int GetRadarSize( void ) { return radarSize; }
-		Color GetRadarColor( void ) { return radarColor; }
->>>>>>> 75e4f47c
 		virtual int GetDrawOrder( void ) = 0;
 		
 	private:
