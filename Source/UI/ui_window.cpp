--- conflicted
+++ resolved
@@ -20,10 +20,7 @@
  */
 Window::Window( int x, int y, int w, int h, string caption ):
 		hscrollbar( NULL ),vscrollbar( NULL ),draggable( true ){
-<<<<<<< HEAD
-=======
 
->>>>>>> 9c6348d0
 	this->x = x;
 	this->y = y;
 	this->w = w;
