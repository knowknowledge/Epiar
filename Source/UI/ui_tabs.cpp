/**\file			ui_tabs.cpp
 * \author			Maoserr
 * \date			Created: Sunday, March 14, 2010
 * \date			Modified: Sunday, March 14, 2010
 * \brief			Implements Tab pages
 */

#include "includes.h"
#include "common.h"
#include "Graphics/video.h"
#include "UI/ui.h"
#include "UI/ui_tabs.h"
#include "Utilities/log.h"

#define TAB_HEADER 20
#define TAB_PAD 8
#define TAB_TEXT_ALIGNMENT 2

/**\class Tab
 * \brief A single tab.
 */

/**\brief Constructs a single tab with caption.
 */
Tab::Tab( const string& _caption ){
	this->x=x;
	this->y=TAB_HEADER;
	this->h=0;
	this->w=0;
	this->name=_caption;

	this->vscrollbar = NULL;

	this->capw = SansSerif->TextWidth( _caption );
}

/**\brief Adds children to the Tab object.
 */
<<<<<<< HEAD
Tab *Tab::AddChild( Widget *widget ){
	assert( widget != NULL );
	UIContainer::AddChild( widget );
	// Check to see if widget is past the bounds.
	ResetScrollBars();
	return this;
=======
Widget *Tab::AddChild( Widget *widget ){
	Widget *success;
	success = UIContainer::AddChild( widget );

	// Check to see if widget is past the bounds.
	ResetScrollBars();

	if( success )
		return widget;
	else
		return NULL;
>>>>>>> c083e92c
}

/**\brief Determines focused widget based on scrolled position.*/
Widget *Tab::DetermineMouseFocus( int relx, int rely ){
	list<Widget *>::iterator i;

	int xoffset = 0;
	int yoffset = this->vscrollbar ? this->vscrollbar->pos : 0;

	for( i = children.begin(); i != children.end(); ++i ) {
		if ( ( (*i)->Contains(relx, rely) && ((*i)->GetType() == "Scrollbar") ) // Tabs
		    || (*i)->Contains(relx+xoffset, rely+yoffset) ) { // Non-Tabs
			return (*i);
		}
	}
	return( NULL );
}

/**\brief Implements scroll wheel up.*/
bool Tab::MouseWUp( int xi, int yi ){
	if( this->vscrollbar) this->vscrollbar->ScrollUp();
	return true;
}

/**\brief Implements scroll wheel down.*/
bool Tab::MouseWDown( int xi, int yi ){
	if( this->vscrollbar ) this->vscrollbar->ScrollDown();
	return true;
}


/**\brief Draws the Tab contents.
 */
void Tab::Draw( int relx, int rely ) {
	int x, y;
	
	x = GetX() + relx;
	y = GetY() + rely;

	// Crop to prevent child widgets from spilling
	Video::SetCropRect(x, y + 2, this->w - SCROLLBAR_PAD, this->h - SCROLLBAR_PAD + 4);
	
	// Draw any children
	list<Widget *>::iterator i;
	
	for( i = children.begin(); i != children.end(); ++i ) {
		// Skip scrollbars
		if ( (*i) == this->vscrollbar ){
			(*i)->Draw( x, y );
			continue;
		}

		int xscroll = 0;
		int yscroll = 0;
		if ( this->vscrollbar )
			yscroll = vscrollbar->pos;

		(*i)->Draw( x - xscroll, y - yscroll );
	}
	
	Video::UnsetCropRect();
	
	Widget::Draw(relx,rely);
}


/**\brief Move the Scrollbars to the edges.
 */

void Tab::ResetScrollBars(){
	int widget_height,widget_width;
	int max_height,max_width;
	max_height=0;
	max_width=0;

	// It doesn't make sense to add scrollbars for a TAB without a size
	if(this->w==0 || this->h==0 ) return;

	// Find the Max edges
	Widget* widget;
	list<Widget *>::iterator i;
	for( i = children.begin(); i != children.end(); ++i ) {
		widget = *i;
		widget_width = widget->GetX()+widget->GetW();
		widget_height = widget->GetY()+widget->GetH();
		if( widget_height > max_height) max_height=widget_height;
		if( widget_width > max_width) max_width=widget_width;
	}
	max_height += SCROLLBAR_THICK + SCROLLBAR_PAD;

	// Add a Vertical ScrollBar if necessary
	if ( max_height > GetH() || this->vscrollbar != NULL ){
		int v_x = this->w-SCROLLBAR_THICK-SCROLLBAR_PAD;
		int v_y = SCROLLBAR_PAD;
		int v_l = this->h-2*SCROLLBAR_PAD;
		// Only add a Scrollbar when it doesn't already exist
		if ( this->vscrollbar ){
			UIContainer::DelChild( this->vscrollbar );
			this->vscrollbar = NULL;
			LogMsg(INFO, "Changing Vert ScrollBar to %s: (%d,%d) [%d]\n", GetName().c_str(),v_x,v_y,v_l );
			
		} else {
			LogMsg(INFO, "Adding Vert ScrollBar to %s: (%d,%d) [%d]\n", GetName().c_str(),v_x,v_y,v_l );
		}

		this->vscrollbar = new Scrollbar(v_x, v_y, v_l,this);

		UIContainer::AddChild( this->vscrollbar );

		this->vscrollbar->maxpos = max_height;
	}
}

/**\class Tabs
 * \brief A grouping of tabs including a tab selection bar.
 */

/**\brief Constructs a tab collection (no caption), you could add a label though.
 * \param name (not shown) Tabs collection don't really have a caption.
 */
Tabs::Tabs( int x, int y, int _w, int _h, const string& name ):
	activetab( NULL ){
	this->x=x;
	this->y=y;
	this->w=_w;
	this->h=_h;
	this->name=name;
}

/**\brief Adds a Tab to the Tabs collection.
 */
Tabs *Tabs::AddChild( Widget *widget ){
	assert( widget != NULL );
	if ( widget->GetType() != "Tab" ){
		LogMsg(ERR,"Error attempted to add non-Tab widget to Tab container: %s",
				widget->GetName().c_str());
		return NULL;
	}
	Tab* tabwidget = static_cast<Tab*>( widget );

	// Call generic to add the widget
	UIContainer::AddChild( widget );

	if ( activetab == NULL)
		this->activetab = tabwidget;

	// Adjust Scrollbars to this container
	tabwidget->w = GetW();
	tabwidget->h = GetH()-TAB_HEADER;
	tabwidget->ResetScrollBars();

	return this;
}

/**\brief This just returns the active tab.
 */
Widget *Tabs::DetermineMouseFocus( int relx, int rely ) {
	return this->activetab;
}


/**\brief Goes to next Tab in the container.
 */
void Tabs::TabNext( void ){
	list<Widget *>::iterator i;

	for( i = UIContainer::children.begin(); i != UIContainer::children.end(); ++i ) {
		if ( static_cast<Tab*>(*i) == activetab ){
			if ( (++i) == UIContainer::children.end() )
				this->activetab = (Tab*) (UIContainer::children.front());
			else
				this->activetab = ((Tab*)*i);
			break;
		}
	}
}

/**\brief Tabs drawing function.
 */
void Tabs::Draw( int relx, int rely ){
	// Draw border first
	int x = GetX() + relx;
	int y = GetY() + rely;

	// Draw tabs outline
	Video::DrawRect( x, y+TAB_HEADER, w, h-TAB_HEADER, 0.15f, 0.15f, 0.15f );
	Video::DrawRect( x+1, y+TAB_HEADER+1, w-2, h-TAB_HEADER-2, 0.223f, 0.223f, 0.223f );

	list<Widget *>::iterator i;

	int xo = 0;
	for( i = UIContainer::children.begin(); i != UIContainer::children.end(); ++i ) {
		Tab* currtab = static_cast<Tab*>(*i);
		
		Video::DrawRect( xo + x, y, currtab->capw+TAB_PAD*2, TAB_HEADER, 0.15f, 0.15f, 0.15f );
		if ( currtab == activetab )
			Video::DrawRect( xo + x + 1, y + 1, currtab->capw+TAB_PAD*2-2, TAB_HEADER, 0.223f, 0.223f, 0.223f );

		SansSerif->Render(xo + x + TAB_PAD + currtab->capw / 2, y + TAB_HEADER / 2 - TAB_TEXT_ALIGNMENT, currtab->name,Font::CENTER,Font::MIDDLE);

		xo += currtab->capw+TAB_PAD*2+1;
	}

	if (activetab){
		activetab->Draw( x, y );
	}

	Widget::Draw(relx,rely);
}

/**\brief First check if clicked on one of the Tab, if not, pass it on.
 */
bool Tabs::MouseLDown( int x, int y ) {
	// Relative coordinate - to current widget
	int xr = x - GetX();
	int yr = y - GetY();

	if ( yr < TAB_HEADER ){
		activetab = this->CheckTabClicked( xr, yr );
		return true;
	}
	return UIContainer::MouseLDown( x, y );
}

/**\brief Checks which Tab was clicked.
 */
Tab* Tabs::CheckTabClicked( int xr, int yr ){
	list<Widget *>::iterator i;
	int xo = 0;
	for( i = UIContainer::children.begin(); i != UIContainer::children.end(); ++i ) {
		Tab* currtab = static_cast<Tab*>(*i);
		if ( xr < (currtab->capw+xo+TAB_PAD*2) )
			return currtab;
		xo += currtab->capw+TAB_PAD*2+1;
	}
	// Active Tab didn't change
	return this->activetab;
}


/** \fn Tabs::GetType
 *  \brief For Tabs container, it is always "Tabs"
 */<|MERGE_RESOLUTION|>--- conflicted
+++ resolved
@@ -36,26 +36,12 @@
 
 /**\brief Adds children to the Tab object.
  */
-<<<<<<< HEAD
 Tab *Tab::AddChild( Widget *widget ){
 	assert( widget != NULL );
 	UIContainer::AddChild( widget );
 	// Check to see if widget is past the bounds.
 	ResetScrollBars();
 	return this;
-=======
-Widget *Tab::AddChild( Widget *widget ){
-	Widget *success;
-	success = UIContainer::AddChild( widget );
-
-	// Check to see if widget is past the bounds.
-	ResetScrollBars();
-
-	if( success )
-		return widget;
-	else
-		return NULL;
->>>>>>> c083e92c
 }
 
 /**\brief Determines focused widget based on scrolled position.*/
