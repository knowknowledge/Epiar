/**\file			ui_label.cpp
 * \author			Chris Thielen (chris@luethy.net)
 * \date			Created: Friday, April 25, 2008
 * \date			Modified: Friday, April 25, 2008
 * \brief
 * \details
 */

#include "includes.h"
#include "common.h"
#include "Graphics/video.h"
#include "Graphics/font.h"
#include "UI/ui.h"
#include "Utilities/log.h"

<<<<<<< HEAD
/**\class Label
 * \brief UI label. */

Label::Label( int x, int y, string label ) {
=======
Label::Label( int x, int y, string label, bool centered) {
>>>>>>> 2381d7de
	SetX( x );
	SetY( y );

	this->w = w;
	this->h = h;
	
	this->label = label;
	this->centered = centered;
}

Label::~Label() {

}

void Label::Draw(  int relx, int rely ) {
	int x, y;
	
	x = GetX() + relx;
	y = GetY() + rely;

	// draw the label
	Vera10->SetColor( 1., 1., 1. );
	if(centered){
		Vera10->RenderCentered( x, y, (char *)label.c_str() );
	} else {
		Vera10->Render( x, y, (char *)label.c_str() );
	}
	
}<|MERGE_RESOLUTION|>--- conflicted
+++ resolved
@@ -13,14 +13,10 @@
 #include "UI/ui.h"
 #include "Utilities/log.h"
 
-<<<<<<< HEAD
 /**\class Label
  * \brief UI label. */
 
-Label::Label( int x, int y, string label ) {
-=======
 Label::Label( int x, int y, string label, bool centered) {
->>>>>>> 2381d7de
 	SetX( x );
 	SetY( y );
 
