
-- Use this script for a solar system

-- Lua Global variables
shipList = {}  -- The ships that Lua has access to.  TODO: This list should probably be generated at each tick from a c++ call.
player  = Epiar.player()
shipList[0] = player
AIPlans = {}

function CreateShips(number_of_ships, X, Y)
	-- Generate Ships
	for s =1,number_of_ships do
		io.write("Creating Ship ",s)
		cur_ship = EpiarLua.Ship:new(
				math.random(1000)-500+X, -- X
				math.random(1000)-500+Y, -- Y
				"Terran FV-5 Frigate", -- Ship Model
				"chase"                 -- Ship Script
				)
		table.insert(shipList, cur_ship )
		table.insert(AIPlans, newPlan() )
	end
	io.write("Ships Total: ", #shipList ,"\n")
end

-- The swarm is the net average of all non-player ships
swarm = {}
swarm.reset = function()
	swarm.avg_x= 0
	swarm.avg_y= 0
	swarm.avg_angle = 0
	swarm.avg_vector= 0
	swarm.avg_speed = 0
end
swarm.findAverage = function()
	local avg_x= 0
	local avg_y= 0
	local avg_angle = 0
	local avg_vector= 0
	local avg_speed = 0
	-- Average the statistics of each ship
	for s =1,#shipList do
		cur_ship = shipList[s]
		x,y = EpiarLua.Ship.GetPosition(cur_ship)
		avg_x = avg_x + x
		avg_y = avg_y + y
		angle = EpiarLua.Ship.GetAngle(cur_ship)
		vec   = EpiarLua.Ship.GetMomentumAngle(cur_ship)
		speed = EpiarLua.Ship.GetMomentumSpeed(cur_ship)
		avg_angle = avg_angle + angle
		avg_vector= avg_vector+ vec
		avg_speed = avg_speed + speed
	end
	swarm.avg_x = avg_x / #shipList
	swarm.avg_y = avg_y / #shipList
	swarm.avg_angle = avg_angle / #shipList
	swarm.avg_vector = avg_vector / #shipList
	swarm.avg_speed = avg_speed / #shipList
end
swarm.reset()

function distfrom( pt1_x,pt1_y, pt2_x,pt2_y)
	x_diff = (pt1_x - pt2_x)
	y_diff = pt1_y - pt2_y
	return math.sqrt(x_diff*x_diff + y_diff*y_diff)
end

<<<<<<< HEAD

=======
>>>>>>> 7be9164c
it = {}
it.ship =0
it.countdown=100
it.pic = EpiarLua.UI:newPicture(60,30,100,30,"terran-frigate.png")
it.label = EpiarLua.UI:newLabel(90,100,"default")
it.findClosest = function()
	it.target=-1
	it.target_dist= 100000
	it.target_x,target_y= 10000,10000
	it.x,it.y = EpiarLua.Ship.GetPosition(shipList[it.ship])

	-- Find the closest ship to whomever is IT
	for other=0, #shipList do 
		if other ~= it.ship then
			other_x,other_y = EpiarLua.Ship.GetPosition(shipList[other])
			dist = distfrom(other_x,other_y,it.x,it.y)
			if dist < it.target_dist then
				it.target = other
				it.target_dist= dist
				it.target_x,it.target_y = other_x,other_y
			end
		end
	end
<<<<<<< HEAD
end
it.tag = function(target)
	io.write("Making "..target.." IT")
	if target >= #shipList then
		io.write('Cannot')
		return 1
	end
	-- the old IT now runs
	AIPlans[it.ship] = {}
	AIPlans[it.ship].time=20
	AIPlans[it.ship].plan=aimAwayFromIT
	-- The new it doesn't become active for 100 ticks
	it.ship=target
	it.countdown = 100
	AIPlans[it.ship] = {}
	AIPlans[it.ship].time=0
	AIPlans[it.ship].plan=chaseClosest
end

--
-- AI Plans
--

function chaseClosest(cur_ship,timeleft)
	-- in the game of tag, this is 'it'
	EpiarLua.Ship.Rotate(cur_ship, 
		EpiarLua.Ship.directionTowards(cur_ship, it.target_x, it.target_y) )
	EpiarLua.Ship.Accelerate(cur_ship )
end

function aimCenter(cur_ship,timeleft)
	-- direction towards the center or the universe
	if timeleft%3 ==0 then
		EpiarLua.Ship.Rotate(cur_ship,
			EpiarLua.Ship.directionTowards(cur_ship, 0,0) )
=======
end
it.tag = function(target)
	io.write("Making "..target.." IT")
	if target >= #shipList then
		io.write('Cannot')
		return 1
	end
	-- the old IT now runs
	AIPlans[it.ship] = {}
	AIPlans[it.ship].time=20
	AIPlans[it.ship].plan=aimAwayFromIT
	-- The new it doesn't become active for 100 ticks
	it.ship=target
	it.countdown = 100
	AIPlans[it.ship] = {}
	AIPlans[it.ship].time=0
	AIPlans[it.ship].plan=chaseClosest
end

--
-- AI Plans
--

function chaseClosest(cur_ship,timeleft)
	-- in the game of tag, this is 'it'
	EpiarLua.Ship.Rotate(cur_ship, 
		EpiarLua.Ship.directionTowards(cur_ship, it.target_x, it.target_y) )
	EpiarLua.Ship.Accelerate(cur_ship )
end

function aimCenter(cur_ship,timeleft)
	-- direction towards the center or the universe
	if timeleft%3 ==0 then
		EpiarLua.Ship.Rotate(cur_ship,
			EpiarLua.Ship.directionTowards(cur_ship, 0,0) )
	end
	EpiarLua.Ship.Accelerate(cur_ship )
end

function aimTowardsIT(cur_ship,timeleft)
	-- direction towards the ship that is IT
	EpiarLua.Ship.Rotate(cur_ship,
		EpiarLua.Ship.directionTowards(cur_ship, it.x, it.y) )
	if timeleft %2 == 0 then
		EpiarLua.Ship.Accelerate(cur_ship )
	end
end

function aimAwayFromIT(cur_ship,timeleft)
	-- direction away from the ship that is IT
	EpiarLua.Ship.Rotate(cur_ship,
		-EpiarLua.Ship.directionTowards(cur_ship, it.x, it.y) )
	EpiarLua.Ship.Accelerate(cur_ship )
end

function aimSwarmCenter(cur_ship,timeleft)
	-- direction towards the center of the swarm
	if timeleft %2 == 0 then
		EpiarLua.Ship.Rotate(cur_ship, 
			EpiarLua.Ship.directionTowards(cur_ship, swarm.avg_x, swarm.avg_y) )
	end
	EpiarLua.Ship.Accelerate(cur_ship )
end

function aimSwarmDirection(cur_ship,timeleft)
	-- direction away from the ship that is IT
	EpiarLua.Ship.Rotate(cur_ship,
		EpiarLua.Ship.directionTowards(cur_ship, swarm.avg_angle) )
	EpiarLua.Ship.Accelerate(cur_ship )
end

function zigzag(cur_ship,timeleft)
	-- direction away from the ship that is IT
	if timeleft % 10 <=3 then
		EpiarLua.Ship.Rotate(cur_ship, 1)
	elseif timeleft % 10 >=7 then
		EpiarLua.Ship.Rotate(cur_ship, -1)
	end
	EpiarLua.Ship.Accelerate(cur_ship )
end

-- Generate a new plan from the list above
function newPlan()
	randomChoice = math.random(100)
	theNewPlan = {}
	theNewPlan.time = math.random(30)
	if randomChoice <30 then
		theNewPlan.plan=aimAwayFromIT
	elseif randomChoice<40 then
		theNewPlan.plan=zigzag
	elseif randomChoice<75 then
		theNewPlan.plan=aimSwarmCenter
	elseif randomChoice<95 then
		theNewPlan.plan=aimSwarmDirection
	else
		theNewPlan.plan=aimTowardsIT
	end
	return theNewPlan
end


-- The C++ engine calls this function once per tick.
-- This function is responsible for directing all of the game AI.
function Update ()
	-- Calculate variables
	swarm.findAverage()
	it.findClosest()
	-- Move Non-Player ships
	for s =1, # shipList do
		cur_ship = shipList[s]
		--zigzag(cur_ship,tick)
		AIPlans[s].plan( cur_ship, AIPlans[s].time )
		AIPlans[s].time = AIPlans[s].time -1
		-- When the current plan is complete, pick a new plan
		if AIPlans[s].time == 0 then 
			AIPlans[s] = newPlan()
		end
	end

	-- Rotate the itpic to match the ship that's it
	EpiarLua.UI.rotatePicture(it.pic, EpiarLua.Ship.GetAngle(shipList[it.ship]) )

	if it.countdown==0 then
		-- Show who's it
		if it.ship==0 then
			EpiarLua.UI.setText(it.label,"You're IT!")
		else
			EpiarLua.UI.setText(it.label,"Player "..(it.ship).." is IT!")
		end
		-- Is someone else it now?
		if it.target_dist < 200 then 
			it.tag(it.target)
		end
	else
		it.countdown= (it.countdown)-1
		-- Update the countdown only every 10th tick
		if it.countdown%10==0 then
			if it.ship==0 then
				EpiarLua.UI.setText(it.label,"You're IT in: "..(it.countdown/10))
			else
				EpiarLua.UI.setText(it.label,"Player "..(it.ship).." is IT in: "..(it.countdown/10))
			end

		end
>>>>>>> 7be9164c
	end
	EpiarLua.Ship.Accelerate(cur_ship )
end

function aimTowardsIT(cur_ship,timeleft)
	-- direction towards the ship that is IT
	EpiarLua.Ship.Rotate(cur_ship,
		EpiarLua.Ship.directionTowards(cur_ship, it.x, it.y) )
	if timeleft %2 == 0 then
		EpiarLua.Ship.Accelerate(cur_ship )
	end
end

<<<<<<< HEAD
function aimAwayFromIT(cur_ship,timeleft)
	-- direction away from the ship that is IT
	EpiarLua.Ship.Rotate(cur_ship,
		-EpiarLua.Ship.directionTowards(cur_ship, it.x, it.y) )
	EpiarLua.Ship.Accelerate(cur_ship )
end

function aimSwarmCenter(cur_ship,timeleft)
	-- direction towards the center of the swarm
	if timeleft %2 == 0 then
		EpiarLua.Ship.Rotate(cur_ship, 
			EpiarLua.Ship.directionTowards(cur_ship, swarm.avg_x, swarm.avg_y) )
	end
	EpiarLua.Ship.Accelerate(cur_ship )
end

function aimSwarmDirection(cur_ship,timeleft)
	-- direction away from the ship that is IT
	EpiarLua.Ship.Rotate(cur_ship,
		EpiarLua.Ship.directionTowards(cur_ship, swarm.avg_angle) )
	EpiarLua.Ship.Accelerate(cur_ship )
end
=======
-- Functions to use from the console. ( Enter the console by hitting backtick. )
>>>>>>> 7be9164c

function zigzag(cur_ship,timeleft)
	-- direction away from the ship that is IT
	if timeleft % 10 <=3 then
		EpiarLua.Ship.Rotate(cur_ship, 1)
	elseif timeleft % 10 >=7 then
		EpiarLua.Ship.Rotate(cur_ship, -1)
	end
	EpiarLua.Ship.Accelerate(cur_ship )
end

<<<<<<< HEAD
-- Generate a new plan from the list above
function newPlan()
	randomChoice = math.random(100)
	theNewPlan = {}
	theNewPlan.time = math.random(30)
	if randomChoice <30 then
		theNewPlan.plan=aimAwayFromIT
	elseif randomChoice<40 then
		theNewPlan.plan=zigzag
	elseif randomChoice<75 then
		theNewPlan.plan=aimSwarmCenter
	elseif randomChoice<95 then
		theNewPlan.plan=aimSwarmDirection
	else
		theNewPlan.plan=aimTowardsIT
	end
	return theNewPlan
end


-- The C++ engine calls this function once per tick.
-- This function is responsible for directing all of the game AI.
function Update ()
	-- Calculate variables
	swarm.findAverage()
	it.findClosest()
	-- Move Non-Player ships
	for s =1, # shipList do
		cur_ship = shipList[s]
		--zigzag(cur_ship,tick)
		AIPlans[s].plan( cur_ship, AIPlans[s].time )
		AIPlans[s].time = AIPlans[s].time -1
		-- When the current plan is complete, pick a new plan
		if AIPlans[s].time == 0 then 
			AIPlans[s] = newPlan()
		end
	end

	-- Rotate the itpic to match the ship that's it
	EpiarLua.UI.rotatePicture(it.pic, EpiarLua.Ship.GetAngle(shipList[it.ship]) )

	if it.countdown==0 then
		-- Show who's it
		if it.ship==0 then
			EpiarLua.UI.setText(it.label,"You're IT!")
		else
			EpiarLua.UI.setText(it.label,"Player "..(it.ship).." is IT!")
		end
		-- Is someone else it now?
		if it.target_dist < 200 then 
			it.tag(it.target)
		end
	else
		it.countdown= (it.countdown)-1
		-- Update the countdown only every 10th tick
		if it.countdown%10==0 then
			if it.ship==0 then
				EpiarLua.UI.setText(it.label,"You're IT in: "..(it.countdown/10))
			else
				EpiarLua.UI.setText(it.label,"Player "..(it.ship).." is IT in: "..(it.countdown/10))
			end
		end
	end
end

-- Functions to use from the console. ( Enter the console by hitting backtick. )

function close() -- Close all the windows
	EpiarLua.UI:close()
end

=======
>>>>>>> 7be9164c
function pauseMessage(message)
	Epiar.pause()
	menuWin = EpiarLua.UI:newWindow( 900,200,120,250,"Paused",
		EpiarLua.UI:newLabel(10,40,message),
		EpiarLua.UI:newButton(10,90,100,30,"Unpause","Epiar.unpause()")
		)
end

-- Create windows
menuWin = EpiarLua.UI:newWindow( 900,200,120,250,"Menu",
	EpiarLua.UI:newButton(10,40,100,30,"Pause","Epiar.pause()"),
	EpiarLua.UI:newButton(10,90,100,30,"Unpause","Epiar.unpause()"),
	EpiarLua.UI:newButton(10,140,100,30,"IT","it.tag(0)"),
	EpiarLua.UI:newButton(10,190,100,30,"NOT IT","it.tag(math.random(#shipList))")
	)
tagWin = EpiarLua.UI:newWindow( 830,450,180,130,"Who's IT?",
	it.pic,
	it.label
	)
	
-- Create Some ships around the planets
-- TODO, Lua should create these ships based off of information found in the planets-default.xml
CreateShips(3,345,215)
CreateShips(6,-40,-135)
CreateShips(6,4640,-735)
<|MERGE_RESOLUTION|>--- conflicted
+++ resolved
@@ -65,10 +65,6 @@
 	return math.sqrt(x_diff*x_diff + y_diff*y_diff)
 end
 
-<<<<<<< HEAD
-
-=======
->>>>>>> 7be9164c
 it = {}
 it.ship =0
 it.countdown=100
@@ -92,43 +88,6 @@
 			end
 		end
 	end
-<<<<<<< HEAD
-end
-it.tag = function(target)
-	io.write("Making "..target.." IT")
-	if target >= #shipList then
-		io.write('Cannot')
-		return 1
-	end
-	-- the old IT now runs
-	AIPlans[it.ship] = {}
-	AIPlans[it.ship].time=20
-	AIPlans[it.ship].plan=aimAwayFromIT
-	-- The new it doesn't become active for 100 ticks
-	it.ship=target
-	it.countdown = 100
-	AIPlans[it.ship] = {}
-	AIPlans[it.ship].time=0
-	AIPlans[it.ship].plan=chaseClosest
-end
-
---
--- AI Plans
---
-
-function chaseClosest(cur_ship,timeleft)
-	-- in the game of tag, this is 'it'
-	EpiarLua.Ship.Rotate(cur_ship, 
-		EpiarLua.Ship.directionTowards(cur_ship, it.target_x, it.target_y) )
-	EpiarLua.Ship.Accelerate(cur_ship )
-end
-
-function aimCenter(cur_ship,timeleft)
-	-- direction towards the center or the universe
-	if timeleft%3 ==0 then
-		EpiarLua.Ship.Rotate(cur_ship,
-			EpiarLua.Ship.directionTowards(cur_ship, 0,0) )
-=======
 end
 it.tag = function(target)
 	io.write("Making "..target.." IT")
@@ -271,121 +230,6 @@
 			else
 				EpiarLua.UI.setText(it.label,"Player "..(it.ship).." is IT in: "..(it.countdown/10))
 			end
-
-		end
->>>>>>> 7be9164c
-	end
-	EpiarLua.Ship.Accelerate(cur_ship )
-end
-
-function aimTowardsIT(cur_ship,timeleft)
-	-- direction towards the ship that is IT
-	EpiarLua.Ship.Rotate(cur_ship,
-		EpiarLua.Ship.directionTowards(cur_ship, it.x, it.y) )
-	if timeleft %2 == 0 then
-		EpiarLua.Ship.Accelerate(cur_ship )
-	end
-end
-
-<<<<<<< HEAD
-function aimAwayFromIT(cur_ship,timeleft)
-	-- direction away from the ship that is IT
-	EpiarLua.Ship.Rotate(cur_ship,
-		-EpiarLua.Ship.directionTowards(cur_ship, it.x, it.y) )
-	EpiarLua.Ship.Accelerate(cur_ship )
-end
-
-function aimSwarmCenter(cur_ship,timeleft)
-	-- direction towards the center of the swarm
-	if timeleft %2 == 0 then
-		EpiarLua.Ship.Rotate(cur_ship, 
-			EpiarLua.Ship.directionTowards(cur_ship, swarm.avg_x, swarm.avg_y) )
-	end
-	EpiarLua.Ship.Accelerate(cur_ship )
-end
-
-function aimSwarmDirection(cur_ship,timeleft)
-	-- direction away from the ship that is IT
-	EpiarLua.Ship.Rotate(cur_ship,
-		EpiarLua.Ship.directionTowards(cur_ship, swarm.avg_angle) )
-	EpiarLua.Ship.Accelerate(cur_ship )
-end
-=======
--- Functions to use from the console. ( Enter the console by hitting backtick. )
->>>>>>> 7be9164c
-
-function zigzag(cur_ship,timeleft)
-	-- direction away from the ship that is IT
-	if timeleft % 10 <=3 then
-		EpiarLua.Ship.Rotate(cur_ship, 1)
-	elseif timeleft % 10 >=7 then
-		EpiarLua.Ship.Rotate(cur_ship, -1)
-	end
-	EpiarLua.Ship.Accelerate(cur_ship )
-end
-
-<<<<<<< HEAD
--- Generate a new plan from the list above
-function newPlan()
-	randomChoice = math.random(100)
-	theNewPlan = {}
-	theNewPlan.time = math.random(30)
-	if randomChoice <30 then
-		theNewPlan.plan=aimAwayFromIT
-	elseif randomChoice<40 then
-		theNewPlan.plan=zigzag
-	elseif randomChoice<75 then
-		theNewPlan.plan=aimSwarmCenter
-	elseif randomChoice<95 then
-		theNewPlan.plan=aimSwarmDirection
-	else
-		theNewPlan.plan=aimTowardsIT
-	end
-	return theNewPlan
-end
-
-
--- The C++ engine calls this function once per tick.
--- This function is responsible for directing all of the game AI.
-function Update ()
-	-- Calculate variables
-	swarm.findAverage()
-	it.findClosest()
-	-- Move Non-Player ships
-	for s =1, # shipList do
-		cur_ship = shipList[s]
-		--zigzag(cur_ship,tick)
-		AIPlans[s].plan( cur_ship, AIPlans[s].time )
-		AIPlans[s].time = AIPlans[s].time -1
-		-- When the current plan is complete, pick a new plan
-		if AIPlans[s].time == 0 then 
-			AIPlans[s] = newPlan()
-		end
-	end
-
-	-- Rotate the itpic to match the ship that's it
-	EpiarLua.UI.rotatePicture(it.pic, EpiarLua.Ship.GetAngle(shipList[it.ship]) )
-
-	if it.countdown==0 then
-		-- Show who's it
-		if it.ship==0 then
-			EpiarLua.UI.setText(it.label,"You're IT!")
-		else
-			EpiarLua.UI.setText(it.label,"Player "..(it.ship).." is IT!")
-		end
-		-- Is someone else it now?
-		if it.target_dist < 200 then 
-			it.tag(it.target)
-		end
-	else
-		it.countdown= (it.countdown)-1
-		-- Update the countdown only every 10th tick
-		if it.countdown%10==0 then
-			if it.ship==0 then
-				EpiarLua.UI.setText(it.label,"You're IT in: "..(it.countdown/10))
-			else
-				EpiarLua.UI.setText(it.label,"Player "..(it.ship).." is IT in: "..(it.countdown/10))
-			end
 		end
 	end
 end
@@ -396,8 +240,6 @@
 	EpiarLua.UI:close()
 end
 
-=======
->>>>>>> 7be9164c
 function pauseMessage(message)
 	Epiar.pause()
 	menuWin = EpiarLua.UI:newWindow( 900,200,120,250,"Paused",
