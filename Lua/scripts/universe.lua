--- conflicted
+++ resolved
@@ -3,17 +3,9 @@
 
 -- Lua Global variables
 shipList = {}  -- The ships that Lua has access to.  TODO: This list should probably be generated at each tick from a c++ call.
-<<<<<<< HEAD
 player  = Epiar.player()
 shipList[0] = player
 AIPlans = {}
-=======
-frozen=0 -- Setting this to 1 causes all AI to stop 'thinking' and just drift.
-ticks=0
-player  = Epiar.player()
-shipList[0] = player
-it_countdown=100
->>>>>>> 197be476
 
 function CreateShips(number_of_ships, X, Y)
 	-- Generate Ships
@@ -26,10 +18,7 @@
 				"chase"                 -- Ship Script
 				)
 		table.insert(shipList, cur_ship )
-<<<<<<< HEAD
 		table.insert(AIPlans, newPlan() )
-=======
->>>>>>> 197be476
 	end
 	io.write("Ships Total: ", #shipList ,"\n")
 end
@@ -76,8 +65,6 @@
 	return math.sqrt(x_diff*x_diff + y_diff*y_diff)
 end
 
-<<<<<<< HEAD
-
 it = {}
 it.ship =0
 it.countdown=100
@@ -106,34 +93,6 @@
 	io.write("Making "..target.." IT")
 	if target >= #shipList then
 		io.write('Cannot')
-=======
-function closestToIT()
-	target=-1
-	mindist = 100000
-	min_x,min_y = 10000,10000
-	it_x,it_y = EpiarLua.Ship.GetPosition(shipList[it])
-
-	-- Find the closest ship to whomever is IT
-	for other=0, #shipList do 
-		if not(other == it) then
-			other_x,other_y = EpiarLua.Ship.GetPosition(shipList[other])
-			dist = distfrom(other_x,other_y,it_x,it_y)
-			if dist < mindist then
-				target = other
-				mindist = dist
-				min_x,min_y = other_x,other_y
-			end
-		end
-	end
-	return target, min_x, min_y, mindist
-end
-
-
--- The C++ engine calls this function once per tick.
--- This function is responsible for directing all of the game AI.
-function Update ()
-	if frozen>0 then
->>>>>>> 197be476
 		return 1
 	end
 	-- the old IT now runs
@@ -229,7 +188,6 @@
 	return theNewPlan
 end
 
-<<<<<<< HEAD
 
 -- The C++ engine calls this function once per tick.
 -- This function is responsible for directing all of the game AI.
@@ -271,40 +229,6 @@
 				EpiarLua.UI.setText(it.label,"You're IT in: "..(it.countdown/10))
 			else
 				EpiarLua.UI.setText(it.label,"Player "..(it.ship).." is IT in: "..(it.countdown/10))
-=======
-
-	avg_x,avg_y,avg_angle,avg_vector,avg_speed = SwarmAverage()
-
-	player_x,player_y = EpiarLua.Ship.GetPosition(player)
-	it_x,it_y = EpiarLua.Ship.GetPosition(shipList[it])
-
-	-- Move
-	for s =1, # shipList do
-		cur_ship = shipList[s]
-		x,y = EpiarLua.Ship.GetPosition(cur_ship)
-
-		if s == it then -- IT
-			dir_closest = EpiarLua.Ship.directionTowards(cur_ship, min_x,min_y) -- direction towards the closest target
-			EpiarLua.Ship.Rotate(cur_ship, dir_closest)
-		else -- Not IT
-			if math.sqrt(x*x + y*y) >3000 then 
-				dir_center = EpiarLua.Ship.directionTowards(cur_ship, 0,0) -- direction towards the center of the universe
-				EpiarLua.Ship.Rotate(cur_ship, dir_center)
-			else
-				if math.random(100) <10 then
-					dir_it = EpiarLua.Ship.directionTowards(cur_ship, it_x, it_y) -- direction towards the ship that is IT
-					EpiarLua.Ship.Rotate(cur_ship, dir_it)
-				elseif math.random(100) <40 then
-					dir_it = EpiarLua.Ship.directionTowards(cur_ship, it_x, it_y) -- direction away from the ship that is IT
-					EpiarLua.Ship.Rotate(cur_ship, -dir_it)
-				elseif math.random(100) <70 then
-					dir_swarm_center = EpiarLua.Ship.directionTowards(cur_ship, avg_x, avg_y) -- direction towards the center of the swarm
-					EpiarLua.Ship.Rotate(cur_ship, dir_swarm_center)
-				else
-					dir_swarm_aim = EpiarLua.Ship.directionTowards(cur_ship, avg_angle ) -- direction towards the swarm direction
-					EpiarLua.Ship.Rotate(cur_ship, dir_swarm_aim)
-				end
->>>>>>> 197be476
 			end
 
 		end
@@ -333,54 +257,11 @@
 	EpiarLua.UI:close()
 end
 
-<<<<<<< HEAD
-=======
--- Tag Functions
-function setIt(target)
-	it=target
-	it_countdown = 100
-	if it==0 then
-	Epiar.echo("TAG!  You're now it!")
-	--pauseMessage("TAG!  You're now it!")
-	else
-	Epiar.echo("Ship "..target.." is now IT.")
-	--pauseMessage("Ship "..target.." is now IT.")
-	end
-end
-function whosit()
-	if it==0 then
-		Epiar.echo("You are it")
-	else
-		Epiar.echo("Player "..it.." is it.")
-	end
-end
-function whosClosest()
-	it_x,it_y = EpiarLua.Ship.GetPosition(shipList[it])
-	target, min_x, min_y, mindist = closestToIT()
-	Epiar.echo("Closest ship to IT "..it.." at ("..it_x..","..it_y..") is ".. target.." at ("..min_x..","..min_y..") "..mindist)
-end
-
->>>>>>> 197be476
 function pauseMessage(message)
 	Epiar.pause()
 	menuWin = EpiarLua.UI:newWindow( 900,200,120,250,"Paused",
 		EpiarLua.UI:newLabel(10,40,message),
 		EpiarLua.UI:newButton(10,90,100,30,"Unpause","Epiar.unpause()")
-<<<<<<< HEAD
-=======
-		)
-end
-
-function menu() -- Generate a test window
-	-- Create windows
-	menuWin = EpiarLua.UI:newWindow( 900,200,120,450,"Menu",
-		EpiarLua.UI:newButton(10,40,100,30,"Pause","Epiar.pause()"),
-		EpiarLua.UI:newButton(10,90,100,30,"Unpause","Epiar.unpause()"),
-		EpiarLua.UI:newButton(10,140,100,30,"AI Drift","stop()"),
-		EpiarLua.UI:newButton(10,190,100,30,"AI Think","go()"),
-		EpiarLua.UI:newButton(10,240,100,30,"IT","setIt(0)"),
-		EpiarLua.UI:newButton(10,290,100,30,"NOT IT","setIt(math.random(#shipList))")
->>>>>>> 197be476
 		)
 end
 
@@ -398,17 +279,6 @@
 	
 -- Create Some ships around the planets
 -- TODO, Lua should create these ships based off of information found in the planets-default.xml
-<<<<<<< HEAD
 CreateShips(3,345,215)
 CreateShips(6,-40,-135)
 CreateShips(6,4640,-735)
-=======
-if 1 >0 then
-	CreateShips(3,345,215)
-	CreateShips(6,-40,-135)
-	CreateShips(6,4640,-735)
-end
-it=math.random(#shipList)
-it=0
-
->>>>>>> 197be476
