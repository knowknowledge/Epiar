<<<<<<< HEAD
Friday, December 25, 2009
	Chris Thielen:
		* Fixed Image::Resize()
=======
Saturday, December 19, 2009
	Matt Zweig:
		* Adds Optional FreeType+FTGL support

Wednesday, December 9, 2009
	Matt Zweig:
		* Merged Weapons and QuadTree into the Epiar mainline.
		* Added projectile collisions.

Monday, December 7, 2009
	Matt Zweig:
		* Created a Animation tool.

Sunday, December 5, 2009
	Shawn Reynolds:
		* Created basic weapons, firing, and switching.

	Matt Zweig:
		* Added QuadTree culling to the Radar

Saturday, December 5, 2009
	Moss Jones:
		* Fixed Player actions while paused.

Mnday, November 30, 2009
	Matt Zweig:
		* Implemented a Quadtree for storing and retrieving Sprites based off
		of locality.
		* Prevents unnecessary drawing by culling Sprites using the QuadTree.
>>>>>>> a0ee036c

Sunday, November 22, 2009
	Matt Zweig:
		* Added Ship damage and removal.
		* Fixed window-child relative origin.
		* Created basic Shipyard.
		* Small optimizations to normalizeAngle, DrawTiled and XML-Get.

Sunday, November 21, 2009
	Matt Zweig:
		* Moved Lua code to Resources directory.
		* Split Lua functionality into seperate Scenarios.

Sunday, November 15, 2009
	Matt Zweig:
		* Added single-window close.
		* Fixed Lua pauseMessage() function.
		* Added function to fetch model names from Lua.
		* Added Lua Bridge for Planets.
		* Added function to fetch ship and planet lists from Lua.
		* Made Lua Planets and Ships Type-Safe.

	Maoserr:
		* Fixing cross-platform compilation warnings.
		* Fixed Logging on Windows.

Saturday, November 14, 2009
	Matt Zweig:
		* Added Lua functions to set ui_picture images based off of Ship
		models
		* Added Lua functions to change radar color.

Friday, November 13, 2009
	Shawn Reynolds:
		* Added screen shaking.

Tuesday, November 10, 2009
	Matt Zweig:
		* Added 17 old Epiar ship images and models.

Saturday, November 7, 2009
	Chris Thielen:
		* UI logic about mouse focus is much better
		* Buttons now visibly click
		* Began work on fixing window border transparency (mostly Photoshop work)

Wednesday, November 4, 2009
	Chris Thielen:
		* Plugged some memory leaks that moses7 mentioned in #epiar
		  and redesigned Image::ConvertToTexture() a bit to avoid them
		* Added a check to detect if we need GL_RGBA or GL_BGRA in Image::ConvertToTexture

Tuesday, November 3, 2009
	Chris Thielen:
		* Fixed 'brown planet' bug
		* Fixed animation loading bug

	Matt Zweig:
		* Cleaned up the TAG game so that it is more understandable.
		* The AI Plan model used here could be adapted for more complex scenes.

Monday, October 19, 2009
	Chris Thielen:
		* Updated OS X SDL files to v1.2.14 for OS X 10.6 support

Thursday, August 27, 2009
	Chris Thielen:
		* Added a BUILDING file to describe the build process on various architectures

Thursday, July 23, 2009
	Chris Thielen:
		* Began adding a framerate counter
		* Fixed bug with quadrant.cpp missing
		* Do we need a resource manager to pass around simulation,
		hud, etc. or is there another way to do this?

Tuesday, June 23, 2009
	Chris Thielen:
		* Obey options.xml for starfield density

Monday, February 23, 2009
	Chris Thielen:
		* Implemented 'echo' function for Lua console
		* Renamed SpriteList to SpriteManager

Sunday, February 22, 2009
	Chris Thielen:
		* More console & Lua work

Saturday, February 21, 2009
	Chris Thielen:
		* Fixed an issue with fonts not drawing correctly under Mac OS X
		* Beginnings of console work
		* Fixed GCC compiler identification

Wednesday, February 18, 2009
	Chris Thielen:
		* (Outside) Lua research for in-game bridge
		* Beginnings of HUD messaging system

Wednesday, February 4, 2009
	Chris Thielen:
		* Changed planet radar color to something more visible
		* Cleaned up compiler warnings under GCC 4.3

Monday, February 2, 2009
	Chris Thielen:
		* Received permission from Brian Kent to distribute his
		Visitor bitmap font (choosen by Niros, the designer of the UI
		and HUD) with Epiar. It is visitor1.ttf and visitor2.ttf, and
		the similarly named .af files.

Sunday, February 1, 2009
	Chris Thielen:
		* Fixed a bug with glScissor (it doesn't use our established
		ortho??)
		* Fixed UI dragging errors introduced by new coordinate system
		* Fixed a bug where Font renderings weren't showing up

Saturday, January 31, 2009
	Chris Thielen:
		* Upgraded to afont-0.9
		* Created Debug/graphics.cpp, Graphics/image2.cpp and
		--graphics-demo to work on replacement Image class
		* Graphics work, ensuring functions work, writing clean new
		Image class (currently called Image2)
		* Fixed a bug in DrawCircle where circle would be incomplete
		(needed to go a little more than once around for the verticies
		to fit together in OGL logic or something)
		* Fixed the image and coordinate issues but reverted back to
		  video buffer style coordinates and now all the math and
		  angles need to be re-examined...
		* Fixed the major math issues

Friday, January 30, 2009
	Chris Thielen:
		* Reverted back font changes as Jared has sent me afont-0.7 which should have OpenGL fixes we need (afont is faster than NeHe's freetype/OpenGL code as fonts are pre-rendered and saved)

Monday, January 19, 2009
	Chris Thielen:
		* Added the Bitstream Vera fonts package (v1.10) and included it's license under LICENSE.fonts
		* Removed afont from Font class and started using freetype2 directly using NeHe Tutorial #43 code (believed to be free)

Sunday, January 18, 2009
	Chris Thielen:
		* Fixed a bug in Image where images that weren't powers of two were being incorrectly scaled
		* Fixed a bug in Image::DrawAbsolute where texture sizes were used instead of the correct virtual sizes

Tuesday October 14, 2008
	Chris Thielen:
		* Added new INSTALL file from Leon Vayman
		* Fixed a bug/typo in configure.in, thanks Leon Vayman for the report/fix

Sunday October 12, 2008
	Chris Thielen:
		* Fixed an issue with the way we ensure powers of two: added tw,th (texture scaling coords) to Image
		  to account for this issue (when we expand the texture canvas, we need to set the scaling coords so
		  it looks as though we didn't do this)
		* Fixed a bug with Coordinate where it would enforce boundaries that hadn't been set
		* Continued UI work, getting mouse focus features down so clicking buttons work, then continue on
		  with additional widgets

	Matthew Zweig:
		* Changed scaling and coloring in the Hud Radar.  Ships are Red, Planets are Blue, else grey.

Monday Oct 7, 2008:
	Chris Thielen:
		* Began work on epiard. Need to research lock-free queues, brush up on multi-threaded programming and get basic multi-player flying around working nicely

Sunday May 11, 2008:
	Chris Thielen:
		* Enhanced Input class to allow event lists to support sub-input systems. UI now works alongside game simulation without pausing
		* Worked on UI - Implemented widget children. Started work on buttons, fixing window transparency issues

Friday April 25, 2008:
	Chris Thielen:
		* Implemented dragging of all widgets, the --ui-demo now lets you drag the window around

Tuesday April 22, 2008:
	Chris Thielen:
		* Implemented Image::ExpandCanvas(), which is called automatically for OpenGL surfaces that do not have
		  dimensional values that are powers of twos (required on a lot of OpenGL cards).
		* Implemented Image::DrawAbsoluteTiled, using a lot in GUI skinning. There's some oddities still when it tiles something
		  with a 1 pixel dimension
		* Updated UI::Window to the new GUI theme

Monday April 21, 2008:
	Chris Thielen:
		* Added Utilities/xml.h, Utilities/xml.cpp
		* Added Utilities/file.h, Utilities/file.cpp
		* Added Tests/ directory for later use
		* Removed Options class. Now we use an extern XMLFile optionsfile, with an access macro OPTION(T, "path"), e.g. OPTION(int, "options/video/fullscreen")

Wednesday January 9, 2008:
	Chris Thielen:
		* Added command line parsing, w/ --version, --help
		* Added --gui-demo to test the GUI as it progress
		* GUI work

Saturday January 5, 2008:
	Chris Thielen:
		* Reformatted code and renamed parts of the tree to be more logical (Video -> Graphics, System -> Utilities, ..)
		* Added Utilities/archive.cpp/.h for reading tar.gz archives (50% done)
		* Fixed some bugs with the radar. It's still a little screwy.

Sat, June 23, 2007
	Chris:
		* Added Enumerate() methods to SpriteList
		* More removal of Hungarian notation
		* Started moving build system to GNU autotools

Mon, May 28, 2007
	Chris:
		* Started work on HUD's radar

Sun, May 20, 2007
	Chris:
		* Fixed compilation errors due to source code rearrangement
		* Updated LUA to 5.1.2
		* Added AI/ directory and AI class

Fri, May 4, 2007
	Chris:
		* Changed more classes to static

Tue, April 17, 2007
	Chris:
		* Continued removing Hungarian notation

Wed, March 28, 2007
	Chris:
		* Started moving away from Hungarian notation (cVideo -> Video)
		* Started converting to some static classes

Sat, September 30, 2006
	Chris:
		* Added cAnimation and engine flare eye candy

Fri, September 29, 2006
	Chris:
		* Switched to a different HUD

Wed, September 6, 2006
	Chris:
		* Compile fixes and Makefile generated for Linux platform
		* Merged in OpenGL Afont code (credit to Jared)

Tue, July 25, 2006
	Chris:
		* sprite.h: Fixed compile warnings about virtual destructors
		* image.cpp: Fixed incorrect dimension resizing<|MERGE_RESOLUTION|>--- conflicted
+++ resolved
@@ -1,8 +1,7 @@
-<<<<<<< HEAD
 Friday, December 25, 2009
 	Chris Thielen:
 		* Fixed Image::Resize()
-=======
+
 Saturday, December 19, 2009
 	Matt Zweig:
 		* Adds Optional FreeType+FTGL support
@@ -32,7 +31,6 @@
 		* Implemented a Quadtree for storing and retrieving Sprites based off
 		of locality.
 		* Prevents unnecessary drawing by culling Sprites using the QuadTree.
->>>>>>> a0ee036c
 
 Sunday, November 22, 2009
 	Matt Zweig:
