<<<<<<< HEAD
Friday, November 14, 2009
=======
Sunday, November 15, 2009
	Matt Zweig:
		* Added single-window close.
		* Fixed Lua pauseMessage() function.
		* Added function to fetch model names from Lua.
		* Added Lua Bridge for Planets.
		* Added function to fetch ship and planet lists from Lua.
		* Made Lua Planets and Ships Type-Safe.

	Maoserr:
		* Fixing cross-platform compilation warnings.
		* Fixed Logging on Windows.

Saturday, November 14, 2009
>>>>>>> e850ad75
	Matt Zweig:
		* Added Lua functions to set ui_picture images based off of Ship
		models
		* Added Lua functions to change radar color.

<<<<<<< HEAD
=======
Friday, November 13, 2009
	Shawn Reynolds:
		* Added screen shaking.

>>>>>>> e850ad75
Tuesday, November 10, 2009
	Matt Zweig:
		* Added 17 old Epiar ship images and models.

Saturday, November 7, 2009
	Chris Thielen:
		* UI logic about mouse focus is much better
		* Buttons now visibly click
		* Began work on fixing window border transparency (mostly Photoshop work)

Wednesday, November 4, 2009
	Chris Thielen:
		* Plugged some memory leaks that moses7 mentioned in #epiar
		  and redesigned Image::ConvertToTexture() a bit to avoid them
		* Added a check to detect if we need GL_RGBA or GL_BGRA in Image::ConvertToTexture

Tuesday, November 3, 2009
	Chris Thielen:
		* Fixed 'brown planet' bug
		* Fixed animation loading bug

	Matt Zweig:
		* Cleaned up the TAG game so that it is more understandable.
		* The AI Plan model used here could be adapted for more complex scenes.

Monday, October 19, 2009
	Chris Thielen:
		* Updated OS X SDL files to v1.2.14 for OS X 10.6 support

Thursday, August 27, 2009
	Chris Thielen:
		* Added a BUILDING file to describe the build process on various architectures

Thursday, July 23, 2009
	Chris Thielen:
		* Began adding a framerate counter
		* Fixed bug with quadrant.cpp missing
		* Do we need a resource manager to pass around simulation,
		hud, etc. or is there another way to do this?

Tuesday, June 23, 2009
	Chris Thielen:
		* Obey options.xml for starfield density

Monday, February 23, 2009
	Chris Thielen:
		* Implemented 'echo' function for Lua console
		* Renamed SpriteList to SpriteManager

Sunday, February 22, 2009
	Chris Thielen:
		* More console & Lua work

Saturday, February 21, 2009
	Chris Thielen:
		* Fixed an issue with fonts not drawing correctly under Mac OS X
		* Beginnings of console work
		* Fixed GCC compiler identification

Wednesday, February 18, 2009
	Chris Thielen:
		* (Outside) Lua research for in-game bridge
		* Beginnings of HUD messaging system

Wednesday, February 4, 2009
	Chris Thielen:
		* Changed planet radar color to something more visible
		* Cleaned up compiler warnings under GCC 4.3

Monday, February 2, 2009
	Chris Thielen:
		* Received permission from Brian Kent to distribute his
		Visitor bitmap font (choosen by Niros, the designer of the UI
		and HUD) with Epiar. It is visitor1.ttf and visitor2.ttf, and
		the similarly named .af files.

Sunday, February 1, 2009
	Chris Thielen:
		* Fixed a bug with glScissor (it doesn't use our established
		ortho??)
		* Fixed UI dragging errors introduced by new coordinate system
		* Fixed a bug where Font renderings weren't showing up

Saturday, January 31, 2009
	Chris Thielen:
		* Upgraded to afont-0.9
		* Created Debug/graphics.cpp, Graphics/image2.cpp and
		--graphics-demo to work on replacement Image class
		* Graphics work, ensuring functions work, writing clean new
		Image class (currently called Image2)
		* Fixed a bug in DrawCircle where circle would be incomplete
		(needed to go a little more than once around for the verticies
		to fit together in OGL logic or something)
		* Fixed the image and coordinate issues but reverted back to
		  video buffer style coordinates and now all the math and
		  angles need to be re-examined...
		* Fixed the major math issues

Friday, January 30, 2009
	Chris Thielen:
		* Reverted back font changes as Jared has sent me afont-0.7 which should have OpenGL fixes we need (afont is faster than NeHe's freetype/OpenGL code as fonts are pre-rendered and saved)

Monday, January 19, 2009
	Chris Thielen:
		* Added the Bitstream Vera fonts package (v1.10) and included it's license under LICENSE.fonts
		* Removed afont from Font class and started using freetype2 directly using NeHe Tutorial #43 code (believed to be free)

Sunday, January 18, 2009
	Chris Thielen:
		* Fixed a bug in Image where images that weren't powers of two were being incorrectly scaled
		* Fixed a bug in Image::DrawAbsolute where texture sizes were used instead of the correct virtual sizes

Tuesday October 14, 2008
	Chris Thielen:
		* Added new INSTALL file from Leon Vayman
		* Fixed a bug/typo in configure.in, thanks Leon Vayman for the report/fix

Sunday October 12, 2008
	Chris Thielen:
		* Fixed an issue with the way we ensure powers of two: added tw,th (texture scaling coords) to Image
		  to account for this issue (when we expand the texture canvas, we need to set the scaling coords so
		  it looks as though we didn't do this)
		* Fixed a bug with Coordinate where it would enforce boundaries that hadn't been set
		* Continued UI work, getting mouse focus features down so clicking buttons work, then continue on
		  with additional widgets

	Matthew Zweig:
		* Changed scaling and coloring in the Hud Radar.  Ships are Red, Planets are Blue, else grey.

Monday Oct 7, 2008:
	Chris Thielen:
		* Began work on epiard. Need to research lock-free queues, brush up on multi-threaded programming and get basic multi-player flying around working nicely

Sunday May 11, 2008:
	Chris Thielen:
		* Enhanced Input class to allow event lists to support sub-input systems. UI now works alongside game simulation without pausing
		* Worked on UI - Implemented widget children. Started work on buttons, fixing window transparency issues

Friday April 25, 2008:
	Chris Thielen:
		* Implemented dragging of all widgets, the --ui-demo now lets you drag the window around

Tuesday April 22, 2008:
	Chris Thielen:
		* Implemented Image::ExpandCanvas(), which is called automatically for OpenGL surfaces that do not have
		  dimensional values that are powers of twos (required on a lot of OpenGL cards).
		* Implemented Image::DrawAbsoluteTiled, using a lot in GUI skinning. There's some oddities still when it tiles something
		  with a 1 pixel dimension
		* Updated UI::Window to the new GUI theme

Monday April 21, 2008:
	Chris Thielen:
		* Added Utilities/xml.h, Utilities/xml.cpp
		* Added Utilities/file.h, Utilities/file.cpp
		* Added Tests/ directory for later use
		* Removed Options class. Now we use an extern XMLFile optionsfile, with an access macro OPTION(T, "path"), e.g. OPTION(int, "options/video/fullscreen")

Wednesday January 9, 2008:
	Chris Thielen:
		* Added command line parsing, w/ --version, --help
		* Added --gui-demo to test the GUI as it progress
		* GUI work

Saturday January 5, 2008:
	Chris Thielen:
		* Reformatted code and renamed parts of the tree to be more logical (Video -> Graphics, System -> Utilities, ..)
		* Added Utilities/archive.cpp/.h for reading tar.gz archives (50% done)
		* Fixed some bugs with the radar. It's still a little screwy.

Sat, June 23, 2007
	Chris:
		* Added Enumerate() methods to SpriteList
		* More removal of Hungarian notation
		* Started moving build system to GNU autotools

Mon, May 28, 2007
	Chris:
		* Started work on HUD's radar

Sun, May 20, 2007
	Chris:
		* Fixed compilation errors due to source code rearrangement
		* Updated LUA to 5.1.2
		* Added AI/ directory and AI class

Fri, May 4, 2007
	Chris:
		* Changed more classes to static

Tue, April 17, 2007
	Chris:
		* Continued removing Hungarian notation

Wed, March 28, 2007
	Chris:
		* Started moving away from Hungarian notation (cVideo -> Video)
		* Started converting to some static classes

Sat, September 30, 2006
	Chris:
		* Added cAnimation and engine flare eye candy

Fri, September 29, 2006
	Chris:
		* Switched to a different HUD

Wed, September 6, 2006
	Chris:
		* Compile fixes and Makefile generated for Linux platform
		* Merged in OpenGL Afont code (credit to Jared)

Tue, July 25, 2006
	Chris:
		* sprite.h: Fixed compile warnings about virtual destructors
		* image.cpp: Fixed incorrect dimension resizing<|MERGE_RESOLUTION|>--- conflicted
+++ resolved
@@ -1,6 +1,3 @@
-<<<<<<< HEAD
-Friday, November 14, 2009
-=======
 Sunday, November 15, 2009
 	Matt Zweig:
 		* Added single-window close.
@@ -15,19 +12,15 @@
 		* Fixed Logging on Windows.
 
 Saturday, November 14, 2009
->>>>>>> e850ad75
 	Matt Zweig:
 		* Added Lua functions to set ui_picture images based off of Ship
 		models
 		* Added Lua functions to change radar color.
 
-<<<<<<< HEAD
-=======
 Friday, November 13, 2009
 	Shawn Reynolds:
 		* Added screen shaking.
 
->>>>>>> e850ad75
 Tuesday, November 10, 2009
 	Matt Zweig:
 		* Added 17 old Epiar ship images and models.
